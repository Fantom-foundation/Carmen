// Copyright (c) 2024 Fantom Foundation
//
// Use of this software is governed by the Business Source License included
// in the LICENSE file and at fantom.foundation/bsl11.
//
// Change Date: 2028-4-16
//
// On the date above, in accordance with the Business Source License, use of
// this software will be governed by the GNU Lesser General Public License v3.

package carmen_test

import (
	"fmt"
	"golang.org/x/exp/maps"
	"log"
	"os"

	"github.com/Fantom-foundation/Carmen/go/carmen"
)

func ExampleDatabase_AddBlock() {
	dir, err := os.MkdirTemp("", "carmen_db_*")
	if err != nil {
		log.Fatalf("cannot create temporary directory: %v", err)
	}
	db, err := carmen.OpenDatabase(dir, carmen.GetCarmenGoS5WithoutArchiveConfiguration(), nil)
	if err != nil {
		log.Fatal(err)
	}

	// Add a new block
	if err := db.AddBlock(5, func(context carmen.HeadBlockContext) error {
		if err := context.RunTransaction(func(context carmen.TransactionContext) error {
			context.CreateAccount(carmen.Address{1})
			context.AddBalance(carmen.Address{1}, carmen.NewAmount(100))
			fmt.Printf("Transaction executed")
			return nil
		}); err != nil {
			log.Fatalf("cannot create transaction: %v", err)
		}
		return nil
	}); err != nil {
		log.Fatalf("cannot add block: %v", err)
	}

	if err := db.Close(); err != nil {
		log.Fatalf("cannot close db: %v", err)
	}

	// Output: Transaction executed
}

func ExampleDatabase_BeginBlock() {
	dir, err := os.MkdirTemp("", "carmen_db_*")
	if err != nil {
		log.Fatalf("cannot create temporary directory: %v", err)
	}
	db, err := carmen.OpenDatabase(dir, carmen.GetCarmenGoS5WithoutArchiveConfiguration(), nil)
	if err != nil {
		log.Fatal(err)
	}

	// Begin a new block
	bctx, err := db.BeginBlock(5)
	if err != nil {
		log.Fatalf("cannot begin block: %v", err)
	}

	// Begin a new transaction withing the block
	tctx, err := bctx.BeginTransaction()
	if err != nil {
		log.Fatalf("cannot begin transaction: %v", err)
	}

	tctx.CreateAccount(carmen.Address{1})
	tctx.AddBalance(carmen.Address{1}, carmen.NewAmount(100))

	if err := tctx.Commit(); err != nil {
		log.Fatalf("cannot commit transaction: %v", err)
	}

	if err := bctx.Commit(); err != nil {
		log.Fatalf("cannot commit block: %v", err)
	}

	if err := db.Close(); err != nil {
		log.Fatalf("cannot close db: %v", err)
	}

	if err := os.RemoveAll(dir); err != nil {
		log.Fatalf("cannot remove dir: %v", err)
	}
}

func ExampleDatabase_QueryHeadState() {
	dir, err := os.MkdirTemp("", "carmen_db_*")
	if err != nil {
		log.Fatalf("cannot create temporary directory: %v", err)
	}
	db, err := carmen.OpenDatabase(dir, carmen.GetCarmenGoS5WithoutArchiveConfiguration(), nil)
	if err != nil {
		log.Fatal(err)
	}

	// Query state information for the current head block
	if err := db.QueryHeadState(func(context carmen.QueryContext) {
		balance := context.GetBalance(carmen.Address{1, 2, 3})
		fmt.Printf("Account balance: %v", balance)
	}); err != nil {
		log.Fatalf("query operation failed: %v", err)
	}

	if err := db.Close(); err != nil {
		log.Fatalf("cannot close db: %v", err)
	}

	// Output: Account balance: 0
}

func ExampleDatabase_QueryHistoricState() {
	dir, err := os.MkdirTemp("", "carmen_db_*")
	if err != nil {
		log.Fatalf("cannot create temporary directory: %v", err)
	}
	db, err := carmen.OpenDatabase(dir, carmen.GetCarmenGoS5WithArchiveConfiguration(), nil)
	if err != nil {
		log.Fatal(err)
	}

	// Add a new block
	if err := db.AddBlock(5, func(context carmen.HeadBlockContext) error {
		if err := context.RunTransaction(func(context carmen.TransactionContext) error {
			context.CreateAccount(carmen.Address{1, 2, 3})
			context.AddBalance(carmen.Address{1, 2, 3}, carmen.NewAmount(100))
			return nil
		}); err != nil {
			log.Fatalf("cannot create transaction: %v", err)
		}
		return nil
	}); err != nil {
		log.Fatalf("cannot add block: %v", err)
	}

	// block wait until the archive is in sync
	if err := db.Flush(); err != nil {
		log.Fatalf("cannot flush: %v", err)
	}

	// Query state information for the current head block
	if err := db.QueryHistoricState(5, func(context carmen.QueryContext) {
		balance := context.GetBalance(carmen.Address{1, 2, 3})
		if got, want := balance, carmen.NewAmount(100); got != want {
			log.Fatalf("balance does not match: %d != %d", got, want)
		}
		fmt.Printf("Balance of %v is %v\n", carmen.Address{1, 2, 3}, balance)
	}); err != nil {
		log.Fatalf("query operation failed: %v", err)
	}

	if err := db.Close(); err != nil {
		log.Fatalf("cannot close db: %v", err)
	}

	// Output: Balance of [1 2 3 0 0 0 0 0 0 0 0 0 0 0 0 0 0 0 0 0] is 100
}

func ExampleDatabase_QueryBlock() {
	dir, err := os.MkdirTemp("", "carmen_db_*")
	if err != nil {
		log.Fatalf("cannot create temporary directory: %v", err)
	}
	db, err := carmen.OpenDatabase(dir, carmen.GetCarmenGoS5WithArchiveConfiguration(), nil)
	if err != nil {
		log.Fatal(err)
	}

	// Add a new block
	if err := db.AddBlock(5, func(context carmen.HeadBlockContext) error {
		if err := context.RunTransaction(func(context carmen.TransactionContext) error {
			context.CreateAccount(carmen.Address{1})
			context.AddBalance(carmen.Address{1}, carmen.NewAmount(100))
			return nil
		}); err != nil {
			log.Fatalf("cannot create transaction: %v", err)
		}
		return nil
	}); err != nil {
		log.Fatalf("cannot add block: %v", err)
	}

	// block wait until the archive is in sync
	if err := db.Flush(); err != nil {
		log.Fatalf("cannot flush: %v", err)
	}

	// query history block
	if err := db.QueryBlock(5, func(ctxt carmen.HistoricBlockContext) error {
		return ctxt.RunTransaction(func(ctxt carmen.TransactionContext) error {
			balance := ctxt.GetBalance(carmen.Address{1})
			if got, want := balance, carmen.NewAmount(100); got != want {
				log.Fatalf("balance does not match: %d != %d", got, want)
			}
			fmt.Printf("Balance of %v is %v\n", carmen.Address{1}, balance)
			return nil
		})
	}); err != nil {
		log.Fatalf("cannot query block: %v", err)
	}

	if err := db.Close(); err != nil {
		log.Fatalf("cannot close db: %v", err)
	}

	if err := os.RemoveAll(dir); err != nil {
		log.Fatalf("cannot remove dir: %v", err)
	}

	// Output: Balance of [1 0 0 0 0 0 0 0 0 0 0 0 0 0 0 0 0 0 0 0] is 100
}

func ExampleDatabase_GetHistoricContext() {
	dir, err := os.MkdirTemp("", "carmen_db_*")
	if err != nil {
		log.Fatalf("cannot create temporary directory: %v", err)
	}
	db, err := carmen.OpenDatabase(dir, carmen.GetCarmenGoS5WithArchiveConfiguration(), nil)
	if err != nil {
		log.Fatal(err)
	}

	// Add a new block
	if err := db.AddBlock(5, func(context carmen.HeadBlockContext) error {
		if err := context.RunTransaction(func(context carmen.TransactionContext) error {
			context.CreateAccount(carmen.Address{1})
			context.AddBalance(carmen.Address{1}, carmen.NewAmount(100))
			return nil
		}); err != nil {
			log.Fatalf("cannot create transaction: %v", err)
		}
		return nil
	}); err != nil {
		log.Fatalf("cannot add block: %v", err)
	}

	// block wait until the archive is in sync
	if err := db.Flush(); err != nil {
		log.Fatalf("cannot flush: %v", err)
	}

	// query history block
	hctx, err := db.GetHistoricContext(5)
	if err != nil {
		log.Fatalf("cannot begin history query: %v", hctx)
	}

	tctx, err := hctx.BeginTransaction()
	if err != nil {
		log.Fatalf("cannot begin transaction: %v", err)
	}

	balance := tctx.GetBalance(carmen.Address{1})
	if got, want := balance, carmen.NewAmount(100); got != want {
		log.Fatalf("balance does not match: %d != %d", got, want)
	}
	fmt.Printf("Balance of %v is %v\n", carmen.Address{1}, balance)

	if err := tctx.Abort(); err != nil {
		log.Fatalf("cannot abort transaction: %v", err)
	}

	if err := hctx.Close(); err != nil {
		log.Fatalf("cannot close block: %v", err)
	}

	if err := db.Close(); err != nil {
		log.Fatalf("cannot close db: %v", err)
	}

	if err := os.RemoveAll(dir); err != nil {
		log.Fatalf("cannot remove dir: %v", err)
	}

	// Output: Balance of [1 0 0 0 0 0 0 0 0 0 0 0 0 0 0 0 0 0 0 0] is 100
}

<<<<<<< HEAD
func ExampleDatabase_GetMemoryFootprint() {
=======
func ExampleHistoricBlockContext_GetProof() {
>>>>>>> 8c5d8911
	dir, err := os.MkdirTemp("", "carmen_db_*")
	if err != nil {
		log.Fatalf("cannot create temporary directory: %v", err)
	}
	db, err := carmen.OpenDatabase(dir, carmen.GetCarmenGoS5WithArchiveConfiguration(), nil)
	if err != nil {
		log.Fatal(err)
	}

<<<<<<< HEAD
=======
	// ------- Prepare the database -------

	const N = 10
	// Add N blocks with one address and storage slot each
	for i := 0; i < N; i++ {
		if err := db.AddBlock(uint64(i), func(context carmen.HeadBlockContext) error {
			if err := context.RunTransaction(func(context carmen.TransactionContext) error {
				context.CreateAccount(carmen.Address{byte(i)})
				context.AddBalance(carmen.Address{byte(i)}, carmen.NewAmount(uint64(i)))
				context.SetState(carmen.Address{byte(i)}, carmen.Key{byte(i)}, carmen.Value{byte(i)})
				return nil
			}); err != nil {
				log.Fatalf("cannot create transaction: %v", err)
			}
			return nil
		}); err != nil {
			log.Fatalf("cannot add block: %v", err)
		}
	}

>>>>>>> 8c5d8911
	// block wait until the archive is in sync
	if err := db.Flush(); err != nil {
		log.Fatalf("cannot flush: %v", err)
	}

<<<<<<< HEAD
	fp := db.GetMemoryFootprint()

	fmt.Printf("Database currently uses %v B", fp.Total())
	fmt.Printf("Memory breakdown:\n%s", fp)

	if err := db.Close(); err != nil {
		log.Fatalf("cannot close db: %v", err)
	}

	if err := os.RemoveAll(dir); err != nil {
		log.Fatalf("cannot remove dir: %v", err)
	}
=======
	// ------- Query witness proofs for each block -------

	completeProof := make(map[string]struct{}, 1024)
	// proof each address and key from each block, and merge all in one proof
	for i := 0; i < N; i++ {
		if err := db.QueryBlock(uint64(i), func(ctxt carmen.HistoricBlockContext) error {
			proof, err := ctxt.GetProof(carmen.Address{byte(i)}, carmen.Key{byte(i)})
			if err != nil {
				log.Fatalf("cannot create witness proof: %v", err)
			}

			// proof can be extracted and merged with other proofs
			for _, e := range proof.GetElements() {
				completeProof[e] = struct{}{}
			}

			return nil
		}); err != nil {
			log.Fatalf("cannot query block: %v", err)
		}
	}

	rootHashes := make([]carmen.Hash, N)
	for i := 0; i < N; i++ {
		if err := db.QueryHistoricState(uint64(i), func(ctxt carmen.QueryContext) {
			rootHashes[i] = ctxt.GetStateHash()
		}); err != nil {
			log.Fatalf("cannot query block: %v", err)
		}
	}

	// ------- Close the database - no more needed -------
	if err := db.Close(); err != nil {
		log.Fatalf("cannot close db: %v", err)
	}
	if err := os.RemoveAll(dir); err != nil {
		log.Fatalf("cannot remove dir: %v", err)
	}

	// ------- WitnessProof can be deserialized  -------

	recoveredProof := carmen.CreateWitnessProofFromNodes(maps.Keys(completeProof)...)

	// ------- Properties can be proven offline  -------
	for i := 0; i < N; i++ {
		{
			// query account balance
			balance, complete, err := recoveredProof.GetBalance(rootHashes[i], carmen.Address{byte(i)})
			if err != nil {
				log.Fatalf("cannot get balance: %v", err)
			}
			if !complete {
				log.Fatalf("proof is incomplete")
			}
			fmt.Printf("Balance of address 0x%x at block: %d is 0x%x\n", carmen.Address{byte(i)}, i, balance)
		}
		{
			// query storage slot
			value, complete, err := recoveredProof.GetState(rootHashes[i], carmen.Address{byte(i)}, carmen.Key{byte(i)})
			if err != nil {
				log.Fatalf("cannot get state: %v", err)
			}
			if !complete {
				log.Fatalf("proof is incomplete")
			}
			fmt.Printf("Storage slot value of key 0x%x at block: %d and address: 0x%x is 0x%x\n", carmen.Key{byte(i)}, i, carmen.Address{byte(i)}, value)
		}
	}

	// Output: Balance of address 0x0000000000000000000000000000000000000000 at block: 0 is 0x30
	//Storage slot value of key 0x0000000000000000000000000000000000000000000000000000000000000000 at block: 0 and address: 0x0000000000000000000000000000000000000000 is 0x0000000000000000000000000000000000000000000000000000000000000000
	//Balance of address 0x0100000000000000000000000000000000000000 at block: 1 is 0x31
	//Storage slot value of key 0x0100000000000000000000000000000000000000000000000000000000000000 at block: 1 and address: 0x0100000000000000000000000000000000000000 is 0x0100000000000000000000000000000000000000000000000000000000000000
	//Balance of address 0x0200000000000000000000000000000000000000 at block: 2 is 0x32
	//Storage slot value of key 0x0200000000000000000000000000000000000000000000000000000000000000 at block: 2 and address: 0x0200000000000000000000000000000000000000 is 0x0200000000000000000000000000000000000000000000000000000000000000
	//Balance of address 0x0300000000000000000000000000000000000000 at block: 3 is 0x33
	//Storage slot value of key 0x0300000000000000000000000000000000000000000000000000000000000000 at block: 3 and address: 0x0300000000000000000000000000000000000000 is 0x0300000000000000000000000000000000000000000000000000000000000000
	//Balance of address 0x0400000000000000000000000000000000000000 at block: 4 is 0x34
	//Storage slot value of key 0x0400000000000000000000000000000000000000000000000000000000000000 at block: 4 and address: 0x0400000000000000000000000000000000000000 is 0x0400000000000000000000000000000000000000000000000000000000000000
	//Balance of address 0x0500000000000000000000000000000000000000 at block: 5 is 0x35
	//Storage slot value of key 0x0500000000000000000000000000000000000000000000000000000000000000 at block: 5 and address: 0x0500000000000000000000000000000000000000 is 0x0500000000000000000000000000000000000000000000000000000000000000
	//Balance of address 0x0600000000000000000000000000000000000000 at block: 6 is 0x36
	//Storage slot value of key 0x0600000000000000000000000000000000000000000000000000000000000000 at block: 6 and address: 0x0600000000000000000000000000000000000000 is 0x0600000000000000000000000000000000000000000000000000000000000000
	//Balance of address 0x0700000000000000000000000000000000000000 at block: 7 is 0x37
	//Storage slot value of key 0x0700000000000000000000000000000000000000000000000000000000000000 at block: 7 and address: 0x0700000000000000000000000000000000000000 is 0x0700000000000000000000000000000000000000000000000000000000000000
	//Balance of address 0x0800000000000000000000000000000000000000 at block: 8 is 0x38
	//Storage slot value of key 0x0800000000000000000000000000000000000000000000000000000000000000 at block: 8 and address: 0x0800000000000000000000000000000000000000 is 0x0800000000000000000000000000000000000000000000000000000000000000
	//Balance of address 0x0900000000000000000000000000000000000000 at block: 9 is 0x39
	//Storage slot value of key 0x0900000000000000000000000000000000000000000000000000000000000000 at block: 9 and address: 0x0900000000000000000000000000000000000000 is 0x0900000000000000000000000000000000000000000000000000000000000000
>>>>>>> 8c5d8911
}<|MERGE_RESOLUTION|>--- conflicted
+++ resolved
@@ -12,7 +12,6 @@
 
 import (
 	"fmt"
-	"golang.org/x/exp/maps"
 	"log"
 	"os"
 
@@ -284,11 +283,7 @@
 	// Output: Balance of [1 0 0 0 0 0 0 0 0 0 0 0 0 0 0 0 0 0 0 0] is 100
 }
 
-<<<<<<< HEAD
-func ExampleDatabase_GetMemoryFootprint() {
-=======
 func ExampleHistoricBlockContext_GetProof() {
->>>>>>> 8c5d8911
 	dir, err := os.MkdirTemp("", "carmen_db_*")
 	if err != nil {
 		log.Fatalf("cannot create temporary directory: %v", err)
@@ -298,8 +293,6 @@
 		log.Fatal(err)
 	}
 
-<<<<<<< HEAD
-=======
 	// ------- Prepare the database -------
 
 	const N = 10
@@ -320,26 +313,11 @@
 		}
 	}
 
->>>>>>> 8c5d8911
 	// block wait until the archive is in sync
 	if err := db.Flush(); err != nil {
 		log.Fatalf("cannot flush: %v", err)
 	}
 
-<<<<<<< HEAD
-	fp := db.GetMemoryFootprint()
-
-	fmt.Printf("Database currently uses %v B", fp.Total())
-	fmt.Printf("Memory breakdown:\n%s", fp)
-
-	if err := db.Close(); err != nil {
-		log.Fatalf("cannot close db: %v", err)
-	}
-
-	if err := os.RemoveAll(dir); err != nil {
-		log.Fatalf("cannot remove dir: %v", err)
-	}
-=======
 	// ------- Query witness proofs for each block -------
 
 	completeProof := make(map[string]struct{}, 1024)
@@ -429,5 +407,33 @@
 	//Storage slot value of key 0x0800000000000000000000000000000000000000000000000000000000000000 at block: 8 and address: 0x0800000000000000000000000000000000000000 is 0x0800000000000000000000000000000000000000000000000000000000000000
 	//Balance of address 0x0900000000000000000000000000000000000000 at block: 9 is 0x39
 	//Storage slot value of key 0x0900000000000000000000000000000000000000000000000000000000000000 at block: 9 and address: 0x0900000000000000000000000000000000000000 is 0x0900000000000000000000000000000000000000000000000000000000000000
->>>>>>> 8c5d8911
+}
+
+func ExampleDatabase_GetMemoryFootprint() {
+	dir, err := os.MkdirTemp("", "carmen_db_*")
+	if err != nil {
+		log.Fatalf("cannot create temporary directory: %v", err)
+	}
+	db, err := carmen.OpenDatabase(dir, carmen.GetCarmenGoS5WithArchiveConfiguration(), nil)
+	if err != nil {
+		log.Fatal(err)
+	}
+
+	// block wait until the archive is in sync
+	if err := db.Flush(); err != nil {
+		log.Fatalf("cannot flush: %v", err)
+	}
+
+	fp := db.GetMemoryFootprint()
+
+	fmt.Printf("Database currently uses %v B", fp.Total())
+	fmt.Printf("Memory breakdown:\n%s", fp)
+
+	if err := db.Close(); err != nil {
+		log.Fatalf("cannot close db: %v", err)
+	}
+
+	if err := os.RemoveAll(dir); err != nil {
+		log.Fatalf("cannot remove dir: %v", err)
+	}
 }