// Copyright (c) 2024 Fantom Foundation
//
// Use of this software is governed by the Business Source License included
// in the LICENSE file and at fantom.foundation/bsl11.
//
// Change Date: 2028-4-16
//
// On the date above, in accordance with the Business Source License, use of
// this software will be governed by the GNU Lesser General Public License v3.

package mpt

import (
	"errors"
	"fmt"
	"os"
	"path/filepath"
	"sync"
	"sync/atomic"
	"testing"

	"github.com/Fantom-foundation/Carmen/go/backend/stock"
	"github.com/Fantom-foundation/Carmen/go/backend/stock/file"
	"github.com/Fantom-foundation/Carmen/go/backend/stock/memory"
	"github.com/Fantom-foundation/Carmen/go/backend/stock/shadow"
	"github.com/Fantom-foundation/Carmen/go/common"
	"github.com/Fantom-foundation/Carmen/go/common/amount"
	"github.com/Fantom-foundation/Carmen/go/database/mpt/shared"
	"go.uber.org/mock/gomock"
)

type variant struct {
	name    string
	factory func(directory string, mptConfig MptConfig, forestConfig ForestConfig) (*Forest, error)
}

var variants = []variant{
	{"InMemory", OpenInMemoryForest},
	{"FileBased", OpenFileForest},
	{"FileShadow", openFileShadowForest},
}

var fileAndMemVariants = []variant{
	{"InMemory", OpenInMemoryForest},
	{"FileBased", OpenFileForest},
}

var forestConfigs = map[string]ForestConfig{
	"mutable_1k":     {Mode: Mutable, NodeCacheConfig: NodeCacheConfig{Capacity: 1024}},
	"mutable_128k":   {Mode: Mutable, NodeCacheConfig: NodeCacheConfig{Capacity: 128 * 1024}},
	"immutable_1k":   {Mode: Immutable, NodeCacheConfig: NodeCacheConfig{Capacity: 1024}},
	"immutable_128k": {Mode: Immutable, NodeCacheConfig: NodeCacheConfig{Capacity: 128 * 1024}},
}

func TestForest_Cannot_Open_Corrupted_Stock_Meta(t *testing.T) {
	for _, variant := range fileAndMemVariants {
		for _, config := range allMptConfigs {
			for _, stockDir := range []string{"branches", "extensions", "accounts", "values"} {
				t.Run(fmt.Sprintf("%s-%s", variant.name, config.Name), func(t *testing.T) {
					rootDir := t.TempDir()
					dir := filepath.Join(rootDir, stockDir)
					// Corrupt metadata to prevent opening
					if err := os.MkdirAll(dir, 0744); err != nil {
						t.Fatalf("cannot prepare for test: %s", err)
					}
					if err := os.WriteFile(filepath.Join(dir, "meta.json"), []byte("Hello"), 0644); err != nil {
						t.Fatalf("cannot prepare for test: %s", err)
					}

					if _, err := variant.factory(rootDir, config, ForestConfig{Mode: Mutable, NodeCacheConfig: NodeCacheConfig{Capacity: 1024}}); err == nil {
						t.Errorf("opening forest should fail")
					}
				})
			}
		}
	}
}

func TestForest_Cannot_Open_Corrupted_Forest_Meta(t *testing.T) {
	for _, variant := range fileAndMemVariants {
		for _, config := range allMptConfigs {
			t.Run(fmt.Sprintf("%s-%s", variant.name, config.Name), func(t *testing.T) {
				dir := t.TempDir()
				if err := os.WriteFile(filepath.Join(dir, "forest.json"), []byte("Hello"), 0644); err != nil {
					t.Fatalf("cannot prepare for test: %s", err)
				}

				if _, err := variant.factory(dir, config, ForestConfig{Mode: Mutable, NodeCacheConfig: NodeCacheConfig{Capacity: 1024}}); err == nil {
					t.Errorf("opening forest should fail")
				}
			})
		}
	}
}

func TestForest_Cannot_Open_Cannot_Parse_Meta(t *testing.T) {
	for _, variant := range fileAndMemVariants {
		for _, config := range allMptConfigs {
			t.Run(fmt.Sprintf("%s-%s", variant.name, config.Name), func(t *testing.T) {
				dir := t.TempDir()
				meta := "{\"Configuration\":\"S4-Live\",\"Mutable\":THIS_IS_NOT_BOOLEAN}"
				if err := os.WriteFile(filepath.Join(dir, "forest.json"), []byte(meta), 0644); err != nil {
					t.Fatalf("cannot prepare for test: %s", err)
				}

				if _, err := variant.factory(dir, config, ForestConfig{Mode: Mutable, NodeCacheConfig: NodeCacheConfig{Capacity: 1024}}); err == nil {
					t.Errorf("opening forest should fail")
				}
			})
		}
	}
}

func TestForest_Cannot_Open_Meta_DoesNot_Match(t *testing.T) {
	for _, variant := range fileAndMemVariants {
		t.Run(fmt.Sprintf("%s", variant.name), func(t *testing.T) {
			dir := t.TempDir()
			meta := "{\"Configuration\":\"S4-Live\",\"Mutable\":true}"
			if err := os.WriteFile(filepath.Join(dir, "forest.json"), []byte(meta), 0644); err != nil {
				t.Fatalf("cannot prepare for test: %s", err)
			}

			if _, err := variant.factory(dir, S5LiveConfig, ForestConfig{Mode: Mutable}); err == nil {
				t.Errorf("opening forest should fail")
			}
			if _, err := variant.factory(dir, S4LiveConfig, ForestConfig{Mode: Immutable}); err == nil {
				t.Errorf("opening forest should fail")
			}
		})
	}
}

func TestForest_OpenAndClose(t *testing.T) {
	for _, variant := range variants {
		for _, config := range allMptConfigs {
			for forestConfigName, forestConfig := range forestConfigs {
				t.Run(fmt.Sprintf("%s-%s-%s", variant.name, config.Name, forestConfigName), func(t *testing.T) {
					forest, err := variant.factory(t.TempDir(), config, forestConfig)
					if err != nil {
						t.Fatalf("failed to open forest: %v", err)
					}
					if err := forest.Close(); err != nil {
						t.Fatalf("failed to close forest: %v", err)
					}
				})
			}
		}
	}
}

func TestForest_ClosedAndReOpened(t *testing.T) {
	for _, variant := range variants {
		for _, config := range allMptConfigs {
			for forestConfigName, forestConfig := range forestConfigs {
				t.Run(fmt.Sprintf("%s-%s-%s", variant.name, config.Name, forestConfigName), func(t *testing.T) {
					directory := t.TempDir()

					forest, err := variant.factory(directory, config, forestConfig)
					if err != nil {
						t.Fatalf("failed to open forest: %v", err)
					}

					addr := common.Address{1}
					info := AccountInfo{Nonce: common.Nonce{12}}

					root := NewNodeReference(EmptyId())
					root, err = forest.SetAccountInfo(&root, addr, info)
					if err != nil {
						t.Fatalf("failed to set account info: %v", err)
					}

					if _, _, err = forest.updateHashesFor(&root); err != nil {
						t.Fatalf("failed to update hash of modified forest: %v", err)
					}

					if err := forest.Close(); err != nil {
						t.Fatalf("failed to close forest: %v", err)
					}

					reopened, err := variant.factory(directory, config, forestConfig)
					if err != nil {
						t.Fatalf("failed to re-open forest: %v", err)
					}

					if got, found, err := reopened.GetAccountInfo(&root, addr); info != got || !found || err != nil {
						t.Fatalf("reopened forest does not contain expected value, wanted %v, got %v, found %t, err %v", info, got, found, err)
					}

					if err := reopened.Close(); err != nil {
						t.Fatalf("failed to close forest: %v", err)
					}
				})
			}
		}
	}
}

func TestForest_GettingAccountInfo_Fails(t *testing.T) {
	for _, variant := range variants {
		for _, config := range allMptConfigs {
			for forestConfigName, forestConfig := range forestConfigs {
				t.Run(fmt.Sprintf("%s-%s-%s", variant.name, config.Name, forestConfigName), func(t *testing.T) {
					directory := t.TempDir()

					forest, err := variant.factory(directory, config, forestConfig)
					if err != nil {
						t.Fatalf("failed to open forest: %v", err)
					}

					// inject failing stock to trigger an error applying the update
					var injectedErr = errors.New("failed to get value from stock")
					ctrl := gomock.NewController(t)
					stock := stock.NewMockStock[uint64, AccountNode](ctrl)
					stock.EXPECT().Get(gomock.Any()).AnyTimes().Return(AccountNode{}, injectedErr)
					forest.accounts = stock
					root := NewNodeReference(AccountId(123))

					if _, err := forest.SetAccountInfo(&root, common.Address{1}, AccountInfo{}); !errors.Is(err, injectedErr) {
						t.Errorf("setting account should fail")
					}
					if _, _, err := forest.GetAccountInfo(&root, common.Address{1}); !errors.Is(err, injectedErr) {
						t.Errorf("getting account should fail")
					}
					if _, err := forest.SetValue(&root, common.Address{1}, common.Key{2}, common.Value{}); !errors.Is(err, injectedErr) {
						t.Errorf("setting value should fail")
					}
					if _, err := forest.GetValue(&root, common.Address{1}, common.Key{2}); !errors.Is(err, injectedErr) {
						t.Errorf("getting value should fail")
					}
					if _, err := forest.ClearStorage(&root, common.Address{1}); !errors.Is(err, injectedErr) {
						t.Errorf("getting account should fail")
					}
					nodeVisitor := NewMockNodeVisitor(ctrl)
					if err := forest.VisitTrie(&root, nodeVisitor); !errors.Is(err, injectedErr) {
						t.Errorf("getting account should fail")
					}
				})
			}
		}
	}
}

func TestForest_CreatingAccountInfo_Fails(t *testing.T) {
	for _, variant := range variants {
		for _, config := range allMptConfigs {
			for forestConfigName, forestConfig := range forestConfigs {
				t.Run(fmt.Sprintf("%s-%s-%s", variant.name, config.Name, forestConfigName), func(t *testing.T) {
					directory := t.TempDir()

					forest, err := variant.factory(directory, config, forestConfig)
					if err != nil {
						t.Fatalf("failed to open forest: %v", err)
					}

					// inject failing stock to trigger an error applying the update
					var injectedErr = errors.New("failed to call New")
					ctrl := gomock.NewController(t)
					accounts := stock.NewMockStock[uint64, AccountNode](ctrl)
					accounts.EXPECT().Get(gomock.Any()).AnyTimes().Return(AccountNode{}, nil)
					accounts.EXPECT().New().AnyTimes().Return(uint64(0), injectedErr)

					values := stock.NewMockStock[uint64, ValueNode](ctrl)
					values.EXPECT().Get(gomock.Any()).AnyTimes().Return(ValueNode{}, nil)
					values.EXPECT().New().AnyTimes().Return(uint64(0), injectedErr)

					forest.accounts = accounts
					forest.values = values
					root := NewNodeReference(AccountId(123))

					if _, err := forest.SetAccountInfo(&root, common.Address{1}, AccountInfo{Nonce: common.Nonce{1}}); !errors.Is(err, injectedErr) {
						t.Errorf("setting account should fail")
					}
					if _, err := forest.SetValue(&root, common.Address{}, common.Key{2}, common.Value{1}); !errors.Is(err, injectedErr) {
						t.Errorf("setting value should fail")
					}
				})
			}
		}
	}
}

func TestForest_setHashesFor_Getting_Node_Fails(t *testing.T) {
	for _, variant := range variants {
		for _, config := range allMptConfigs {
			for forestConfigName, forestConfig := range forestConfigs {
				t.Run(fmt.Sprintf("%s-%s-%s", variant.name, config.Name, forestConfigName), func(t *testing.T) {
					directory := t.TempDir()

					forest, err := variant.factory(directory, config, forestConfig)
					if err != nil {
						t.Fatalf("failed to open forest: %v", err)
					}

					// inject failing stock to trigger an error applying the update
					var injectedErr = errors.New("failed to call Get")
					ctrl := gomock.NewController(t)
					accounts := stock.NewMockStock[uint64, AccountNode](ctrl)
					accounts.EXPECT().Get(gomock.Any()).AnyTimes().Return(AccountNode{}, injectedErr)
					forest.accounts = accounts
					root := NewNodeReference(AccountId(123))

					hashes := NodeHashes{make([]NodeHash, 1)}
					if err := forest.setHashesFor(&root, &hashes); !errors.Is(err, injectedErr) {
						t.Errorf("setting hashes should fail")
					}
				})
			}
		}
	}
}

func TestForest_Freeze_Fails(t *testing.T) {
	for _, variant := range variants {
		for _, config := range allMptConfigs {
			t.Run(fmt.Sprintf("%s-%s", variant.name, config.Name), func(t *testing.T) {
				directory := t.TempDir()

				forest, err := variant.factory(directory, config, ForestConfig{Mode: Immutable, NodeCacheConfig: NodeCacheConfig{Capacity: 1024}})
				if err != nil {
					t.Fatalf("failed to open forest: %v", err)
				}

				// inject failing stock to trigger an error applying the update
				var injectedErr = errors.New("failed to call Get")
				ctrl := gomock.NewController(t)
				accounts := stock.NewMockStock[uint64, AccountNode](ctrl)
				accounts.EXPECT().Get(gomock.Any()).AnyTimes().Return(AccountNode{}, injectedErr)
				forest.accounts = accounts
				root := NewNodeReference(AccountId(123))

				if err := forest.Freeze(&root); !errors.Is(err, injectedErr) {
					t.Errorf("freezing node should fail")
				}
			})
		}
	}
}

func TestForest_CreatingNodes_Fails(t *testing.T) {
	for _, variant := range variants {
		for _, config := range allMptConfigs {
			for forestConfigName, forestConfig := range forestConfigs {
				t.Run(fmt.Sprintf("%s-%s-%s", variant.name, config.Name, forestConfigName), func(t *testing.T) {
					directory := t.TempDir()

					forest, err := variant.factory(directory, config, forestConfig)
					if err != nil {
						t.Fatalf("failed to open forest: %v", err)
					}

					// inject failing stock to trigger an error applying the update
					var injectedErr = errors.New("failed to call New")
					ctrl := gomock.NewController(t)
					accounts := stock.NewMockStock[uint64, AccountNode](ctrl)
					accounts.EXPECT().Get(gomock.Any()).AnyTimes().Return(AccountNode{}, nil)
					accounts.EXPECT().New().AnyTimes().Return(uint64(0), injectedErr)

					values := stock.NewMockStock[uint64, ValueNode](ctrl)
					values.EXPECT().Get(gomock.Any()).AnyTimes().Return(ValueNode{}, nil)
					values.EXPECT().New().AnyTimes().Return(uint64(0), injectedErr)

					branches := stock.NewMockStock[uint64, BranchNode](ctrl)
					branches.EXPECT().Get(gomock.Any()).AnyTimes().Return(BranchNode{}, nil)
					branches.EXPECT().New().AnyTimes().Return(uint64(0), injectedErr)

					extensions := stock.NewMockStock[uint64, ExtensionNode](ctrl)
					extensions.EXPECT().Get(gomock.Any()).AnyTimes().Return(ExtensionNode{}, nil)
					extensions.EXPECT().New().AnyTimes().Return(uint64(0), injectedErr)

					forest.accounts = accounts
					forest.values = values
					forest.branches = branches
					forest.extensions = extensions

					if _, _, err := forest.createAccount(); !errors.Is(err, injectedErr) {
						t.Errorf("creating node should fail")
					}
					if _, _, err := forest.createValue(); !errors.Is(err, injectedErr) {
						t.Errorf("creating node should fail")
					}
					if _, _, err := forest.createBranch(); !errors.Is(err, injectedErr) {
						t.Errorf("creating node should fail")
					}
					if _, _, err := forest.createExtension(); !errors.Is(err, injectedErr) {
						t.Errorf("creating node should fail")
					}
				})
			}
		}
	}
}

func TestForest_Cannot_Release_Node(t *testing.T) {
	for _, variant := range variants {
		for _, config := range allMptConfigs {
			for forestConfigName, forestConfig := range forestConfigs {
				t.Run(fmt.Sprintf("%s-%s-%s", variant.name, config.Name, forestConfigName), func(t *testing.T) {
					directory := t.TempDir()

					forest, err := variant.factory(directory, config, forestConfig)
					if err != nil {
						t.Fatalf("failed to open forest: %v", err)
					}

					// empty ID cannot be released
					ref := NewNodeReference(EmptyId())
					if err := forest.release(&ref); err == nil {
						t.Errorf("creating node should fail")
					}
				})
			}
		}
	}
}

func TestForest_Release_Queue_Error_Get_Node(t *testing.T) {
	for _, variant := range variants {
		for _, config := range allMptConfigs {
			for forestConfigName, forestConfig := range forestConfigs {
				t.Run(fmt.Sprintf("%s-%s-%s", variant.name, config.Name, forestConfigName), func(t *testing.T) {
					directory := t.TempDir()

					forest, err := variant.factory(directory, config, forestConfig)
					if err != nil {
						t.Fatalf("failed to open forest: %v", err)
					}

					// inject failing stock to trigger an error applying the update
					var injectedErr = errors.New("failed to call Get")
					ctrl := gomock.NewController(t)
					values := stock.NewMockStock[uint64, ValueNode](ctrl)
					// first call will succeed on getting the node but fails on releasing it
					values.EXPECT().Get(gomock.Any()).AnyTimes().Return(ValueNode{}, injectedErr)
					forest.values = values

					forest.releaseQueue <- ValueId(456)
					<-forest.releaseDone

					if err := forest.collectReleaseWorkerErrors(); !errors.Is(err, injectedErr) {
						t.Errorf("error should be produced from the release queue")
					}
				})
			}
		}
	}
}

func TestForest_Release_Queue_Error_Release_Node(t *testing.T) {
	for _, variant := range variants {
		for _, config := range allMptConfigs {
			t.Run(fmt.Sprintf("%s-%s", variant.name, config.Name), func(t *testing.T) {
				directory := t.TempDir()

				forest, err := variant.factory(directory, config, ForestConfig{Mode: Mutable, NodeCacheConfig: NodeCacheConfig{Capacity: 1024}})
				if err != nil {
					t.Fatalf("failed to open forest: %v", err)
				}

				// inject failing stock to trigger an error applying the update
				var injectedErr = errors.New("failed to call Delete")
				ctrl := gomock.NewController(t)
				values := stock.NewMockStock[uint64, ValueNode](ctrl)
				// first call will succeed on getting the node but fails on releasing it
				values.EXPECT().Get(gomock.Any()).AnyTimes().Return(ValueNode{}, nil)
				values.EXPECT().Delete(gomock.Any()).AnyTimes().Return(injectedErr)
				forest.values = values

				forest.releaseQueue <- ValueId(456)
				<-forest.releaseDone

				if err := forest.collectReleaseWorkerErrors(); !errors.Is(err, injectedErr) {
					t.Errorf("error should be produced from the release queue")
				}
			})
		}
	}
}

func TestForest_getAccess_Fails(t *testing.T) {
	for _, variant := range variants {
		for _, config := range allMptConfigs {
			for forestConfigName, forestConfig := range forestConfigs {
				t.Run(fmt.Sprintf("%s-%s-%s", variant.name, config.Name, forestConfigName), func(t *testing.T) {
					directory := t.TempDir()

					forest, err := variant.factory(directory, config, forestConfig)
					if err != nil {
						t.Fatalf("failed to open forest: %v", err)
					}

					// inject failing stock to trigger an error applying the update
					var injectedErr = errors.New("failed to call Get")
					ctrl := gomock.NewController(t)
					cache := NewMockNodeCache(ctrl)
					cache.EXPECT().Get(gomock.Any()).AnyTimes().Return(nil, false)
					var n Node
					cache.EXPECT().GetOrSet(gomock.Any(), gomock.Any()).AnyTimes().Return(shared.MakeShared(n), false, EmptyId(), nil, false)
					cache.EXPECT().Touch(gomock.Any()).AnyTimes()
					forest.nodeCache = cache

					accounts := stock.NewMockStock[uint64, AccountNode](ctrl)
					// only the second call must fail - repeats four times for four calls
					calls := make([]*gomock.Call, 0, 8)
					for i := 0; i < 4; i++ {
						calls = append(calls, accounts.EXPECT().Get(gomock.Any()).Return(AccountNode{}, nil))
						calls = append(calls, accounts.EXPECT().Get(gomock.Any()).Return(AccountNode{}, injectedErr))
					}
					gomock.InOrder(calls...)
					forest.accounts = accounts

					root := NewNodeReference(AccountId(123))

					if _, err := forest.getReadAccess(&root); !errors.Is(err, injectedErr) {
						t.Errorf("getting access should fail")
					}
					if _, err := forest.getViewAccess(&root); !errors.Is(err, injectedErr) {
						t.Errorf("getting access should fail")
					}
					if _, err := forest.getHashAccess(&root); !errors.Is(err, injectedErr) {
						t.Errorf("getting access should fail")
					}
					if _, err := forest.getWriteAccess(&root); !errors.Is(err, injectedErr) {
						t.Errorf("getting access should fail")
					}
				})
			}
		}
	}
}

func TestForest_getSharedNode_Fails_Get_Copy(t *testing.T) {
	for _, variant := range variants {
		for _, config := range allMptConfigs {
			for forestConfigName, forestConfig := range forestConfigs {
				t.Run(fmt.Sprintf("%s-%s-%s", variant.name, config.Name, forestConfigName), func(t *testing.T) {
					directory := t.TempDir()

					forest, err := variant.factory(directory, config, forestConfig)
					if err != nil {
						t.Fatalf("failed to open forest: %v", err)
					}

					// inject failing stock to trigger an error applying the update
					ctrl := gomock.NewController(t)
					cache := NewMockNodeCache(ctrl)
					cache.EXPECT().Get(gomock.Any()).AnyTimes().Return(nil, false)
					var n Node
					cache.EXPECT().GetOrSet(gomock.Any(), gomock.Any()).AnyTimes().Return(shared.MakeShared(n), false, EmptyId(), nil, false)
					forest.nodeCache = cache

					buffer := NewMockWriteBuffer(ctrl)
					buffer.EXPECT().Cancel(gomock.Any()).AnyTimes().Return(nil, true)
					forest.writeBuffer = buffer

					root := NewNodeReference(AccountId(123))

					defer func() {
						if r := recover(); r == nil {
							t.Errorf("method call did not panic")
						}
					}()

					if _, err := forest.getSharedNode(&root); err == nil {
						t.Errorf("getting shared node should fail")
					}
				})
			}
		}
	}
}

func TestForest_Flush_Fail_MissingCachedNode(t *testing.T) {
	for _, variant := range variants {
		for _, config := range allMptConfigs {
			for forestConfigName, forestConfig := range forestConfigs {
				t.Run(fmt.Sprintf("%s-%s-%s", variant.name, config.Name, forestConfigName), func(t *testing.T) {
					directory := t.TempDir()

					forest, err := variant.factory(directory, config, forestConfig)
					if err != nil {
						t.Fatalf("failed to open forest: %v", err)
					}

					// inject failing stock to trigger an error applying the update
					ctrl := gomock.NewController(t)
					cache := NewMockNodeCache(ctrl)
					cache.EXPECT().Get(gomock.Any()).AnyTimes().Return(nil, false)
					forest.nodeCache = cache

					ids := []NodeId{AccountId(123)}
					if err := forest.flushDirtyIds(ids); err == nil {
						t.Errorf("flush should fail")
					}
				})
			}
		}
	}
}

func TestForest_Flush_Fail_CannotReadNode(t *testing.T) {
	for _, variant := range variants {
		for _, config := range allMptConfigs {
			for forestConfigName, forestConfig := range forestConfigs {
				t.Run(fmt.Sprintf("%s-%s-%s", variant.name, config.Name, forestConfigName), func(t *testing.T) {
					directory := t.TempDir()

					forest, err := variant.factory(directory, config, forestConfig)
					if err != nil {
						t.Fatalf("failed to open forest: %v", err)
					}

					// inject failing stock to trigger an error applying the update
					var injectedErr = errors.New("failed to call Set")
					ctrl := gomock.NewController(t)
					accounts := stock.NewMockStock[uint64, AccountNode](ctrl)
					accounts.EXPECT().Set(gomock.Any(), gomock.Any()).AnyTimes().Return(injectedErr)
					forest.accounts = accounts

					cache := NewMockNodeCache(ctrl)
					var n Node = &AccountNode{}
					cache.EXPECT().Get(gomock.Any()).AnyTimes().Return(shared.MakeShared(n), true)
					forest.nodeCache = cache

					ids := []NodeId{AccountId(123)}
					if err := forest.flushDirtyIds(ids); !errors.Is(err, injectedErr) {
						t.Errorf("flush should fail")
					}
				})
			}
		}
	}
}

func TestForest_Flush_Makes_Node_Clean(t *testing.T) {
	for _, variant := range fileAndMemVariants {
		for _, config := range allMptConfigs {
			for forestConfigName, forestConfig := range forestConfigs {
				t.Run(fmt.Sprintf("%s-%s-%s", variant.name, config.Name, forestConfigName), func(t *testing.T) {
					directory := t.TempDir()
					var err error
					forest, err := variant.factory(directory, config, forestConfig)
					if err != nil {
						t.Fatalf("failed to open forest: %v", err)
					}
					defer func() {
						if err := forest.Close(); err != nil {
							t.Fatalf("cannot close forest: %d", err)
						}
					}()

					addresses := getTestAddresses(10)
					keys := getTestKeys(10)

					root := NewNodeReference(EmptyId())
					for i, address := range addresses {
						root, err = forest.SetAccountInfo(&root, address, AccountInfo{Balance: amount.New(1)})
						if err != nil {
							t.Fatalf("cannot update account: %v", err)
						}
						for j, key := range keys {
							root, err = forest.SetValue(&root, address, key, common.Value{byte(i), byte(j)})
							if err != nil {
								t.Fatalf("cannot update storage: %v", err)
							}
						}
					}

					if _, _, err := forest.updateHashesFor(&root); err != nil {
						t.Fatalf("cannot update hashes: %v", err)
					}

					if err := forest.Flush(); err != nil {
						t.Fatalf("cannot flush: %v", err)
					}

					// all nodes must be clean
					forest.nodeCache.ForEach(func(id NodeId, s *shared.Shared[Node]) {
						handle := s.GetReadHandle()
						defer handle.Release()
						if handle.Get().IsDirty() {
							t.Errorf("node %v is dirty", id)
						}
					})
				})
			}
		}
	}
}

func TestForest_flushNode_EmptyId(t *testing.T) {
	for _, variant := range variants {
		for _, config := range allMptConfigs {
			for forestConfigName, forestConfig := range forestConfigs {
				t.Run(fmt.Sprintf("%s-%s-%s", variant.name, config.Name, forestConfigName), func(t *testing.T) {
					directory := t.TempDir()

					forest, err := variant.factory(directory, config, forestConfig)
					if err != nil {
						t.Fatalf("failed to open forest: %v", err)
					}

					if err := forest.flushNode(EmptyId(), nil); err != nil {
						t.Errorf("cannot flush empty node: %s", err)
					}
				})
			}
		}
	}
}

func TestForest_getMutableNodeByPath_CannotReadNode(t *testing.T) {
	for _, variant := range variants {
		for _, config := range allMptConfigs {
			for forestConfigName, forestConfig := range forestConfigs {
				t.Run(fmt.Sprintf("%s-%s-%s", variant.name, config.Name, forestConfigName), func(t *testing.T) {
					directory := t.TempDir()

					forest, err := variant.factory(directory, config, forestConfig)
					if err != nil {
						t.Fatalf("failed to open forest: %v", err)
					}

					// inject failing stock to trigger an error applying the update
					var injectedErr = errors.New("failed to call Get")
					ctrl := gomock.NewController(t)
					accounts := stock.NewMockStock[uint64, AccountNode](ctrl)
					accounts.EXPECT().Get(gomock.Any()).AnyTimes().Return(AccountNode{}, injectedErr)
					forest.accounts = accounts
					root := NewNodeReference(AccountId(123))

					if _, err := forest.getMutableNodeByPath(&root, CreateNodePath([]Nibble{Nibble(1), Nibble(2)}...)); !errors.Is(err, injectedErr) {
						t.Errorf("getting node should fail")
					}
				})
			}
		}
	}
}

func TestForest_getMutableNodeByPath_TypeOfNodesReachable(t *testing.T) {
	for _, variant := range variants {
		for _, config := range allMptConfigs {
			for forestConfigName, forestConfig := range forestConfigs {
				t.Run(fmt.Sprintf("%s-%s-%s", variant.name, config.Name, forestConfigName), func(t *testing.T) {
					directory := t.TempDir()

					forest, err := variant.factory(directory, config, forestConfig)
					if err != nil {
						t.Fatalf("failed to open forest: %v", err)
					}

					// inject failing stock to trigger an error applying the update
					ctrl := gomock.NewController(t)
					accounts := stock.NewMockStock[uint64, AccountNode](ctrl)
					accounts.EXPECT().Get(gomock.Any()).AnyTimes().Return(AccountNode{}, nil)

					values := stock.NewMockStock[uint64, ValueNode](ctrl)
					values.EXPECT().Get(gomock.Any()).AnyTimes().Return(ValueNode{}, nil)

					branches := stock.NewMockStock[uint64, BranchNode](ctrl)
					branches.EXPECT().Get(gomock.Any()).AnyTimes().Return(BranchNode{}, nil)

					extensions := stock.NewMockStock[uint64, ExtensionNode](ctrl)
					extensions.EXPECT().Get(gomock.Any()).AnyTimes().Return(ExtensionNode{}, nil)

					forest.accounts = accounts
					forest.values = values
					forest.branches = branches
					forest.extensions = extensions

					var root NodeReference

					root = NewNodeReference(ExtensionId(123))
					if _, err := forest.getMutableNodeByPath(&root, CreateNodePath([]Nibble{Nibble(1), Nibble(2)}...)); err == nil {
						t.Errorf("getting node should fail")
					}
					root = NewNodeReference(AccountId(123))
					if _, err := forest.getMutableNodeByPath(&root, CreateNodePath([]Nibble{Nibble(1), Nibble(2)}...)); err == nil {
						t.Errorf("getting node should fail")
					}
					root = NewNodeReference(ValueId(123))
					if _, err := forest.getMutableNodeByPath(&root, CreateNodePath([]Nibble{Nibble(1), Nibble(2)}...)); err == nil {
						t.Errorf("getting node should fail")
					}
					root = NewNodeReference(BranchId(123))
					if _, err := forest.getMutableNodeByPath(&root, CreateNodePath([]Nibble{Nibble(1), Nibble(2)}...)); err == nil {
						t.Errorf("getting node should fail")
					}
				})
			}
		}
	}
}

func TestForest_Dump(t *testing.T) {
	for _, variant := range variants {
		for _, config := range allMptConfigs {
			for forestConfigName, forestConfig := range forestConfigs {
				t.Run(fmt.Sprintf("%s-%s-%s", variant.name, config.Name, forestConfigName), func(t *testing.T) {
					directory := t.TempDir()

					forest, err := variant.factory(directory, config, forestConfig)
					if err != nil {
						t.Fatalf("failed to open forest: %v", err)
					}

					root := NewNodeReference(AccountId(1))
					forest.Dump(&root) // ok case

					// inject failing stock to trigger an error applying the update
					ctrl := gomock.NewController(t)
					accounts := stock.NewMockStock[uint64, AccountNode](ctrl)
					accounts.EXPECT().Get(gomock.Any()).AnyTimes().Return(AccountNode{}, errors.New("failed to call Get"))
					forest.accounts = accounts

					root2 := NewNodeReference(AccountId(2))
					forest.Dump(&root2) // trigger error case
				})
			}
		}
	}
}

func TestForest_ArchiveInfoCanBeSetAndRetrieved(t *testing.T) {
	for _, variant := range variants {
		for _, config := range allMptConfigs {
			for forestConfigName, forestConfig := range forestConfigs {
				t.Run(fmt.Sprintf("%s-%s-%s", variant.name, config.Name, forestConfigName), func(t *testing.T) {
					forest, err := variant.factory(t.TempDir(), config, forestConfig)
					if err != nil {
						t.Fatalf("failed to open forest: %v", err)
					}

					addr := common.Address{1}
					info0 := AccountInfo{}
					info1 := AccountInfo{Nonce: common.Nonce{12}}

					root := NewNodeReference(EmptyId())
					if info, found, err := forest.GetAccountInfo(&root, addr); info != info0 || found || err != nil {
						t.Errorf("empty tree should not contain any info, wanted (%v,%t), got (%v,%t), err %v", info0, false, info, true, err)
					}

					root, err = forest.SetAccountInfo(&root, addr, info1)
					if err != nil {
						t.Fatalf("failed to set account info: %v", err)
					}

					if info, found, err := forest.GetAccountInfo(&root, addr); info != info1 || !found || err != nil {
						t.Errorf("empty tree should not contain any info, wanted (%v,%t), got (%v,%t), err %v", info1, true, info, true, err)
					}

					if _, _, err := forest.updateHashesFor(&root); err != nil {
						t.Fatalf("failed to update hashes: %v", err)
					}

					if err := forest.Close(); err != nil {
						t.Fatalf("failed to close forest: %v", err)
					}
				})
			}
		}
	}
}

func TestForest_ValueCanBeSetAndRetrieved(t *testing.T) {
	for _, variant := range variants {
		for _, config := range allMptConfigs {
			for forestConfigName, forestConfig := range forestConfigs {
				t.Run(fmt.Sprintf("%s-%s-%s", variant.name, config.Name, forestConfigName), func(t *testing.T) {
					forest, err := variant.factory(t.TempDir(), config, forestConfig)
					if err != nil {
						t.Fatalf("failed to open forest: %v", err)
					}

					addr := common.Address{1}
					info := AccountInfo{Nonce: common.Nonce{12}}
					key := common.Key{12}
					value0 := common.Value{}
					value1 := common.Value{1}

					// Initially, the value is zero.
					root := NewNodeReference(EmptyId())
					if value, err := forest.GetValue(&root, addr, key); value != value0 || err != nil {
						t.Errorf("empty tree should not contain any info, wanted %v, got %v, err %v", value0, value, err)
					}

					// Setting it without an account does not have an effect.
					if newRoot, err := forest.SetValue(&root, addr, key, value1); newRoot != root || err != nil {
						t.Errorf("setting a value without an account should not change the root, wanted %v, got %v, err %v", root, newRoot, err)
					}

					// Setting the value of an existing account should have an effect.
					root, err = forest.SetAccountInfo(&root, addr, info)
					if err != nil {
						t.Fatalf("failed to create an account: %v", err)
					}

					if root, err = forest.SetValue(&root, addr, key, value1); err != nil {
						t.Errorf("setting a value failed: %v", err)
					}

					if value, err := forest.GetValue(&root, addr, key); value != value1 || err != nil {
						t.Errorf("value should be contained now, wanted %v, got %v, err %v", value1, value, err)
					}

					if err := forest.Check(&root); err != nil {
						t.Errorf("inconsistent trie: %v", err)
					}

					if _, _, err := forest.updateHashesFor(&root); err != nil {
						t.Errorf("failed to update hash for root")
					}

					if err := forest.Close(); err != nil {
						t.Fatalf("failed to close forest: %v", err)
					}
				})
			}
		}
	}
}

func TestForest_TreesCanBeHashedAndNavigatedInParallel(t *testing.T) {
	for _, variant := range variants {
		for _, config := range allMptConfigs {
			for forestConfigName, forestConfig := range forestConfigs {
				t.Run(fmt.Sprintf("%s-%s-%s", variant.name, config.Name, forestConfigName), func(t *testing.T) {
					forest, err := variant.factory(t.TempDir(), config, forestConfig)
					if err != nil {
						t.Fatalf("failed to open forest: %v", err)
					}

					addr := common.Address{1}
					info := AccountInfo{Nonce: common.Nonce{12}}
					key := common.Key{12}
					value := common.Value{1}

					root := NewNodeReference(EmptyId())
					root, err = forest.SetAccountInfo(&root, addr, info)
					if err != nil {
						t.Fatalf("failed to create an account: %v", err)
					}

					if root, err = forest.SetValue(&root, addr, key, value); err != nil {
						t.Errorf("setting a value failed: %v", err)
					}

					// Acquire read access on the forest root.
					read, err := forest.getReadAccess(&root)
					if err != nil {
						t.Fatalf("failed to acquire read access on the root node")
					}

					// While holding read access on the root, hashing should be supported.
					if _, _, err := forest.updateHashesFor(&root); err != nil {
						t.Errorf("failed to update hash for root")
					}

					read.Release()

					if err := forest.Close(); err != nil {
						t.Fatalf("failed to close forest: %v", err)
					}
				})
			}
		}
	}
}

func TestForest_InLiveModeHistoryIsOverridden(t *testing.T) {
	for _, variant := range variants {
		for _, config := range allMptConfigs {
			t.Run(fmt.Sprintf("%s-%s", variant.name, config.Name), func(t *testing.T) {
				forest, err := variant.factory(t.TempDir(), config, ForestConfig{Mode: Mutable, NodeCacheConfig: NodeCacheConfig{Capacity: 1024}})
				if err != nil {
					t.Fatalf("failed to open forest: %v", err)
				}
				defer forest.Close()

				addr := common.Address{1}
				info1 := AccountInfo{Nonce: common.Nonce{12}}
				info2 := AccountInfo{Nonce: common.Nonce{14}}

				// Initially, the value is zero.
				root0 := NewNodeReference(EmptyId())

				// Update the account info in two steps.
				root1, err := forest.SetAccountInfo(&root0, addr, info1)
				if err != nil {
					t.Fatalf("failed to create an account: %v", err)
				}

				root2, err := forest.SetAccountInfo(&root1, addr, info2)
				if err != nil {
					t.Fatalf("failed to create an account: %v", err)
				}

				// The second update should have not introduced a new root.
				if root1 != root2 {
					t.Errorf("expected same root, got %v and %v", root1, root2)
				}
				if info, found, err := forest.GetAccountInfo(&root1, addr); info != info2 || !found || err != nil {
					t.Errorf("invalid version information, wanted %v, got %v, found %t, err %v", info2, info, found, err)
				}

				if _, _, err := forest.updateHashesFor(&root2); err != nil {
					t.Fatalf("failed to update hashes: %v", err)
				}
			})
		}
	}
}

func TestForest_InArchiveModeHistoryIsPreserved(t *testing.T) {
	for _, variant := range variants {
		for _, config := range allMptConfigs {
			t.Run(fmt.Sprintf("%s-%s", variant.name, config.Name), func(t *testing.T) {
				forest, err := variant.factory(t.TempDir(), config, ForestConfig{Mode: Immutable, NodeCacheConfig: NodeCacheConfig{Capacity: 1024}})
				if err != nil {
					t.Fatalf("failed to open forest: %v", err)
				}
				defer forest.Close()

				addr := common.Address{1}
				info1 := AccountInfo{Nonce: common.Nonce{12}}
				info2 := AccountInfo{Nonce: common.Nonce{14}}

				// Initially, the value is zero.
				root0 := NewNodeReference(EmptyId())
				if err := forest.Freeze(&root0); err != nil {
					t.Errorf("failed to freeze root0: %v", err)
				}

				// Update the account info in two steps.
				root1, err := forest.SetAccountInfo(&root0, addr, info1)
				if err != nil {
					t.Fatalf("failed to create an account: %v", err)
				}
				if err := forest.Freeze(&root1); err != nil {
					t.Errorf("failed to freeze root1: %v", err)
				}

				root2, err := forest.SetAccountInfo(&root1, addr, info2)
				if err != nil {
					t.Fatalf("failed to create an account: %v", err)
				}
				if err := forest.Freeze(&root2); err != nil {
					t.Errorf("failed to freeze root2: %v", err)
				}

				// All versions should still be accessible.
				if info, found, err := forest.GetAccountInfo(&root1, addr); info != info1 || !found || err != nil {
					t.Errorf("invalid version information, wanted %v, got %v, found %t, err %v", info1, info, found, err)
				}
				if info, found, err := forest.GetAccountInfo(&root1, addr); info != info1 || !found || err != nil {
					t.Errorf("invalid version information, wanted %v, got %v, found %t, err %v", info1, info, found, err)
				}
				if info, found, err := forest.GetAccountInfo(&root2, addr); info != info2 || !found || err != nil {
					t.Errorf("invalid version information, wanted %v, got %v, found %t, err %v", info2, info, found, err)
				}

				for _, root := range []NodeReference{root0, root1, root2} {
					if _, _, err := forest.updateHashesFor(&root); err != nil {
						t.Fatalf("failed to update hashes: %v", err)
					}
				}
			})
		}
	}
}

func TestForest_ProvidesMemoryFoodPrint(t *testing.T) {
	for _, variant := range variants {
		for _, config := range allMptConfigs {
			for forestConfigName, forestConfig := range forestConfigs {
				t.Run(fmt.Sprintf("%s-%s-%s", variant.name, config.Name, forestConfigName), func(t *testing.T) {
					forest, err := variant.factory(t.TempDir(), config, forestConfig)
					if err != nil {
						t.Fatalf("failed to open forest: %v", err)
					}
					defer forest.Close()

					footprint := forest.GetMemoryFootprint()
					if footprint.Total() <= uintptr(0) {
						t.Errorf("memory footprint not provided")
					}

					for _, memChild := range []string{"accounts", "branches", "extensions", "values", "cache",
						"hashedKeysCache", "hashedAddressesCache"} {
						if footprint.GetChild(memChild) == nil {
							t.Errorf("memory footprint not provided: %v\ngot: %v", memChild, footprint)
						}
					}
				})
			}
		}
	}
}

func TestForest_ConcurrentReadsAreRaceFree(t *testing.T) {
	for _, variant := range variants {
		for _, config := range allMptConfigs {
			for forestConfigName, forestConfig := range forestConfigs {
				t.Run(fmt.Sprintf("%s-%s-%s", variant.name, config.Name, forestConfigName), func(t *testing.T) {
					const N = 100
					forest, err := variant.factory(t.TempDir(), config, forestConfig)
					if err != nil {
						t.Fatalf("failed to open forest: %v", err)
					}

					// Fill in some data (sequentially).
					root := NewNodeReference(EmptyId())
					for i := 0; i < N; i++ {
						root, err = forest.SetAccountInfo(&root, common.Address{byte(i)}, AccountInfo{Nonce: common.ToNonce(uint64(i + 1))})
						if err != nil {
							t.Fatalf("failed to insert account %d: %v", i, err)
						}
					}

					// Read account information concurrently.
					var errors [N]error
					var wg sync.WaitGroup
					wg.Add(N)
					for i := 0; i < N; i++ {
						go func() {
							defer wg.Done()
							for i := 0; i < N; i++ {
								info, _, err := forest.GetAccountInfo(&root, common.Address{byte(i)})
								if err != nil {
									errors[i] = err
									return
								}
								if got, want := info.Nonce.ToUint64(), uint64(i+1); got != want {
									errors[i] = fmt.Errorf("unexpected nonce for account %d: wanted %d, got %d", i, want, got)
									return
								}
							}
						}()
					}
					wg.Wait()

					for i, err := range errors {
						if err != nil {
							t.Errorf("error in goroutine %d: %v", i, err)
						}
					}

					// Update hashes to avoid writing dirty hashes during close.
					if _, _, err := forest.updateHashesFor(&root); err != nil {
						t.Fatalf("failed to get hash for forest content, err %v", err)
					}
					if err := forest.Close(); err != nil {
						t.Fatalf("failed to close forest: %v", err)
					}
				})
			}
		}
	}
}

func TestForest_ConcurrentWritesAreRaceFree(t *testing.T) {
	for _, variant := range variants {
		for _, config := range allMptConfigs {
			for forestConfigName, forestConfig := range forestConfigs {
				t.Run(fmt.Sprintf("%s-%s-%s", variant.name, config.Name, forestConfigName), func(t *testing.T) {
					const N = 100
					forest, err := variant.factory(t.TempDir(), config, forestConfig)
					if err != nil {
						t.Fatalf("failed to open forest: %v", err)
					}

					// Fill in some data (sequentially).
					root := NewNodeReference(EmptyId())
					for i := 0; i < N; i++ {
						root, err = forest.SetAccountInfo(&root, common.Address{byte(i)}, AccountInfo{Nonce: common.ToNonce(uint64(i + 1))})
						if err != nil {
							t.Fatalf("failed to insert account %d: %v", i, err)
						}
					}

					// Update account information concurrently.
					var errors [N]error
					var wg sync.WaitGroup
					wg.Add(N)
					for i := 0; i < N; i++ {
						go func() {
							defer wg.Done()
							for i := 0; i < N; i++ {
								_, err := forest.SetAccountInfo(&root, common.Address{byte(i)}, AccountInfo{Nonce: common.ToNonce(uint64(i + 2))})
								if err != nil {
									errors[i] = err
									return
								}
							}
						}()
					}
					wg.Wait()

					for i, err := range errors {
						if err != nil {
							t.Errorf("error in goroutine %d: %v", i, err)
						}
					}

					// Check that the resulting nonce is i + 2
					for i := 0; i < N; i++ {
						info, exits, err := forest.GetAccountInfo(&root, common.Address{byte(i)})
						if err != nil {
							t.Fatalf("failed to read account %d: %v", i, err)
						}
						if !exits {
							t.Errorf("account %d should exist", i)
						}
						if got, want := info.Nonce.ToUint64(), uint64(i+2); got != want {
							t.Errorf("invalid final account state, wanted %d, got %d", want, got)
						}
					}

					// Update hashes to avoid writing dirty hashes during close.
					if _, _, err := forest.updateHashesFor(&root); err != nil {
						t.Fatalf("failed to get hash for forest content, err %v", err)
					}
					if err := forest.Close(); err != nil {
						t.Fatalf("failed to close forest: %v", err)
					}
				})
			}
		}
	}
}

func TestForest_ReleaserReleasesNodesOnlyOnce(t *testing.T) {
	ctrl := gomock.NewController(t)

	branches := stock.NewMockStock[uint64, BranchNode](ctrl)
	extensions := stock.NewMockStock[uint64, ExtensionNode](ctrl)
	accounts := stock.NewMockStock[uint64, AccountNode](ctrl)
	values := stock.NewMockStock[uint64, ValueNode](ctrl)

	forest, err := makeForest(
		MptConfig{Hashing: DirectHashing},
		branches,
		extensions,
		accounts,
		values,
		ForestConfig{},
	)
	if err != nil {
		t.Fatalf("failed to create test forest: %v", err)
	}

	gomock.InOrder(
		accounts.EXPECT().New().Return(uint64(1), nil),
		values.EXPECT().New().Return(uint64(1), nil),
	)
	accounts.EXPECT().Delete(uint64(1))
	values.EXPECT().Delete(uint64(1))

	branches.EXPECT().Flush()
	extensions.EXPECT().Flush()
	accounts.EXPECT().Flush()
	values.EXPECT().Flush()

	branches.EXPECT().Close()
	extensions.EXPECT().Close()
	accounts.EXPECT().Close()
	values.EXPECT().Close()

	// Create an account with some storage.
	addr := common.Address{}
	root := NewNodeReference(EmptyId())
	root, err = forest.SetAccountInfo(&root, addr, AccountInfo{Nonce: common.ToNonce(12)})
	if err != nil {
		t.Fatalf("failed to create account: %v", err)
	}

	root, err = forest.SetValue(&root, addr, common.Key{}, common.Value{1})
	if err != nil {
		t.Fatalf("failed to set value: %v", err)
	}

	// Deleting the account should free the storage -` Accounts.Delete()` and `Values.Delete()` get called.
	root, err = forest.SetAccountInfo(&root, addr, AccountInfo{})
	if err != nil {
		t.Fatalf("failed to delete account: %v", err)
	}

	if err = forest.Close(); err != nil {
		t.Fatalf("failed to close the forest: %v", err)
	}
}

func TestForest_WriteBufferRecoveryIsThreadSafe(t *testing.T) {
	testForest_WriteBufferRecoveryIsThreadSafe(t, false)
}

func TestForest_WriteBufferRecoveryIsThreadSafeWithConcurrentNodeCreation(t *testing.T) {
	testForest_WriteBufferRecoveryIsThreadSafe(t, true)
}

func testForest_WriteBufferRecoveryIsThreadSafe(t *testing.T, withConcurrentNodeGeneration bool) {
	// This test stress-tests the code recovering nodes from the write buffer.
	// To that end, it creates a forest with a node cache of only one node.
	// In this forest, two trees are placed, and then 10 workers are used
	// to concurrently update those trees, mutually pushing nodes out of
	// the cache and recovering it.
	// This test reproduces issue
	// https://github.com/Fantom-foundation/Carmen/issues/687
	//
	// Another issue related to this was reported by
	// https://github.com/Fantom-foundation/Carmen/issues/709
	// In this case, parallel to the swapping of nodes between the write buffer
	// and the cache, new nodes are created concurrently. Due to a
	// synchronization issue in the cache this lead to a panic indicating that
	// the node retrieved from the buffer could not be correctly restored.

	ctrl := gomock.NewController(t)

	branches := stock.NewMockStock[uint64, BranchNode](ctrl)
	extensions := stock.NewMockStock[uint64, ExtensionNode](ctrl)
	accounts := stock.NewMockStock[uint64, AccountNode](ctrl)
	values := stock.NewMockStock[uint64, ValueNode](ctrl)

	branches.EXPECT().Flush()
	branches.EXPECT().Close()
	extensions.EXPECT().Flush()
	extensions.EXPECT().Close()
	accounts.EXPECT().Flush()
	accounts.EXPECT().Close()
	values.EXPECT().Flush()
	values.EXPECT().Close()

	forest, err := makeForest(
		MptConfig{Hashing: DirectHashing},
		branches,
		extensions,
		accounts,
		values,
		ForestConfig{NodeCacheConfig: NodeCacheConfig{Capacity: 1}},
	)
	if err != nil {
		t.Fatalf("failed to create test forest: %v", err)
	}

	var counter atomic.Uint64
	accounts.EXPECT().New().AnyTimes().DoAndReturn(func() (uint64, error) {
		return counter.Add(1) - 1, nil
	})
	accounts.EXPECT().Get(gomock.Any()).AnyTimes().DoAndReturn(func(i uint64) (AccountNode, error) {
		return AccountNode{address: common.Address{byte(i)}, info: AccountInfo{Nonce: common.Nonce{byte(i)}}}, nil
	})

	// We need to set expectations for output operations to avoid a panic in the node writer
	// goroutine which causes a deadlock since held locks are not properly released while resolving
	// the panic triggered by a missing expectation.
	accounts.EXPECT().Set(gomock.Any(), gomock.Any()).AnyTimes()

	empty := NewNodeReference(EmptyId())
	treeA, err := forest.SetAccountInfo(&empty, common.Address{0}, AccountInfo{Nonce: common.Nonce{1}})
	if err != nil {
		t.Fatalf("failed to create tree A: %v", err)
	}

	treeB, err := forest.SetAccountInfo(&empty, common.Address{1}, AccountInfo{Nonce: common.Nonce{2}})
	if err != nil {
		t.Fatalf("failed to create tree B: %v", err)
	}

	const N = 10
	const M = 1000
	var wg sync.WaitGroup
	wg.Add(N)

	if withConcurrentNodeGeneration {
		// Optionally new nodes are generated in parallel to the reloading of
		// the root nodes of the forest.
		wg.Add(1)
		go func() {
			defer wg.Done()
			for i := 0; i < M; i++ {
				_, handle, err := forest.createAccount()
				if err != nil {
					t.Errorf("failed to create new node: %v", err)
				} else {
					handle.Release()
				}
			}
		}()
	}

	for i := 0; i < N; i++ {
		go func() {
			defer wg.Done()
			for i := 0; i < M; i++ {
				tree := treeA
				if i%2 > 0 {
					tree = treeB
				}
				_, err := forest.SetAccountInfo(&tree, common.Address{byte(i % 2)}, AccountInfo{Nonce: common.Nonce{byte(i%200 + 2)}})
				if err != nil {
					t.Errorf("failed to update trie: %v", err)
				}
			}
		}()
	}

	wg.Wait()

	if err := forest.Close(); err != nil {
		t.Errorf("failed to close forest: %v", err)
	}
}

// openFileShadowForest creates a forest instance based on a shadowed file
// based stock implementation for stress-testing the file based stock. This
// is mainly intended to detect implementation issues in the caching and
// synchronization features of the file-based stock which have caused problems
// in the past.
func openFileShadowForest(directory string, mptConfig MptConfig, forestConfig ForestConfig) (*Forest, error) {
	accountEncoder, branchEncoder, extensionEncoder, valueEncoder := getEncoder(mptConfig)
	branchesA, err := file.OpenStock[uint64, BranchNode](branchEncoder, directory+"/A/branches")
	if err != nil {
		return nil, err
	}
	extensionsA, err := file.OpenStock[uint64, ExtensionNode](extensionEncoder, directory+"/A/extensions")
	if err != nil {
		return nil, err
	}
	accountsA, err := file.OpenStock[uint64, AccountNode](accountEncoder, directory+"/A/accounts")
	if err != nil {
		return nil, err
	}
	valuesA, err := file.OpenStock[uint64, ValueNode](valueEncoder, directory+"/A/values")
	if err != nil {
		return nil, err
	}
	branchesB, err := memory.OpenStock[uint64, BranchNode](branchEncoder, directory+"/B/branches")
	if err != nil {
		return nil, err
	}
	extensionsB, err := memory.OpenStock[uint64, ExtensionNode](extensionEncoder, directory+"/B/extensions")
	if err != nil {
		return nil, err
	}
	accountsB, err := memory.OpenStock[uint64, AccountNode](accountEncoder, directory+"/B/accounts")
	if err != nil {
		return nil, err
	}
	valuesB, err := memory.OpenStock[uint64, ValueNode](valueEncoder, directory+"/B/values")
	if err != nil {
		return nil, err
	}
	branches := shadow.MakeShadowStock(branchesA, branchesB)
	extensions := shadow.MakeShadowStock(extensionsA, extensionsB)
	accounts := shadow.MakeShadowStock(accountsA, accountsB)
	values := shadow.MakeShadowStock(valuesA, valuesB)
	return makeForest(mptConfig, branches, extensions, accounts, values, forestConfig)
}

func TestForest_NodeHandlingDoesNotDeadlock(t *testing.T) {
	// This test used to trigger a bug leading to a deadlock as reported in
	// https://github.com/Fantom-foundation/Carmen/issues/724
	//
	// It runs a stress test on the forest's node management code with a
	// particular focus on the transitioning of nodes between a tiny cache
	// and the write buffer. To increase the likelihood of the issue to
	// occur, the size of the channel used to transfer nodes from the cache
	// to the write buffer is reduced to 1.
	//
	// For a full description of the identified deadlock see the comments of
	// issue https://github.com/Fantom-foundation/Carmen/issues/724

	ctrl := gomock.NewController(t)

	branches := stock.NewMockStock[uint64, BranchNode](ctrl)
	extensions := stock.NewMockStock[uint64, ExtensionNode](ctrl)
	accounts := stock.NewMockStock[uint64, AccountNode](ctrl)
	values := stock.NewMockStock[uint64, ValueNode](ctrl)

	branches.EXPECT().Flush()
	branches.EXPECT().Close()
	extensions.EXPECT().Flush()
	extensions.EXPECT().Close()
	accounts.EXPECT().Flush()
	accounts.EXPECT().Close()
	values.EXPECT().Flush()
	values.EXPECT().Close()

	forest, err := makeForest(
		MptConfig{Hashing: DirectHashing},
		branches,
		extensions,
		accounts,
		values,
		ForestConfig{
			NodeCacheConfig: NodeCacheConfig{
				Capacity:               1,
				writeBufferChannelSize: 1,
			},
		},
	)
	if err != nil {
		t.Fatalf("failed to create test forest: %v", err)
	}

	var counter atomic.Uint64
	accounts.EXPECT().New().AnyTimes().DoAndReturn(func() (uint64, error) {
		return counter.Add(1) - 1, nil
	})
	accounts.EXPECT().Get(gomock.Any()).AnyTimes().DoAndReturn(func(i uint64) (AccountNode, error) {
		return AccountNode{address: common.Address{byte(i)}, info: AccountInfo{Nonce: common.Nonce{byte(i)}}}, nil
	})

	// We need to set expectations for output operations to avoid a panic in the node writer
	// goroutine which causes a deadlock since held locks are not properly released while resolving
	// the panic triggered by a missing expectation.
	accounts.EXPECT().Set(gomock.Any(), gomock.Any()).AnyTimes()

	empty := NewNodeReference(EmptyId())
	treeA, err := forest.SetAccountInfo(&empty, common.Address{0}, AccountInfo{Nonce: common.Nonce{1}})
	if err != nil {
		t.Fatalf("failed to create tree A: %v", err)
	}

	treeB, err := forest.SetAccountInfo(&empty, common.Address{1}, AccountInfo{Nonce: common.Nonce{2}})
	if err != nil {
		t.Fatalf("failed to create tree B: %v", err)
	}

	const N = 10
	var wg sync.WaitGroup
	wg.Add(N)
	for i := 0; i < N; i++ {
		go func() {
			defer wg.Done()
			for i := 0; i < 1000; i++ {
				tree := treeA
				if i%2 > 0 {
					tree = treeB
				}
				_, err := forest.SetAccountInfo(&tree, common.Address{byte(i % 2)}, AccountInfo{Nonce: common.Nonce{byte(i%200 + 2)}})
				if err != nil {
					t.Errorf("failed to update trie: %v", err)
				}
			}
		}()
	}

	wg.Wait()

	if err := forest.Close(); err != nil {
		t.Errorf("failed to close forest: %v", err)
	}
}

func TestForest_CheckPassesAfterReopeningDirectory(t *testing.T) {
	for _, config := range allMptConfigs {
		t.Run(config.Name, func(t *testing.T) {
			for _, mode := range []StorageMode{Immutable, Mutable} {
				t.Run(mode.String(), func(t *testing.T) {
					// Create a forest, fill it with data, check it, close it, reopen
					// it, and check that the consistency test still passes.
					dir := t.TempDir()
					forestConfig := ForestConfig{
						Mode:            mode,
						NodeCacheConfig: NodeCacheConfig{Capacity: 1024},
					}
					forest, err := OpenFileForest(dir, config, forestConfig)
					if err != nil {
						t.Fatalf("failed to open forest: %v", err)
					}

					// Fill the forest with some data.
					const N = 10
					root := NewNodeReference(EmptyId())
					for a := 0; a < N; a++ {
						addr := common.Address{byte(a)}
						root, err = forest.SetAccountInfo(&root, addr, AccountInfo{Nonce: common.Nonce{1}})
						if err != nil {
							t.Fatalf("failed to create account %v: %v", addr, err)
						}
						for k := 0; k < N; k++ {
							root, err = forest.SetValue(&root, addr, common.Key{byte(k)}, common.Value{byte(k)})
							if err != nil {
								t.Fatalf("failed to update value %v: %v", addr, err)
							}
						}
					}
					_, _, err = forest.updateHashesFor(&root)
					if err != nil {
						t.Fatalf("failed to update hashes: %v", err)
					}
					if err := forest.Check(&root); err != nil {
						t.Fatalf("check for initial forest failed: %v", err)
					}

					if err := forest.Close(); err != nil {
						t.Fatalf("failed to close forest: %v", err)
					}

					// Reopen the forest and run check again.
					forest, err = OpenFileForest(dir, config, forestConfig)
					if err != nil {
						t.Fatalf("failed to re-open forest: %v", err)
					}
					if err := forest.Check(&root); err != nil {
						t.Fatalf("check for re-opened forest failed: %v", err)
					}
					if err := forest.Close(); err != nil {
						t.Fatalf("failed to close forest: %v", err)
					}
				})
			}
		})
	}
}

func TestForest_String(t *testing.T) {
	if got, want := Immutable.String(), "Immutable"; got != want {
		t.Errorf("names do not match: got: %v != want: %v", got, want)
	}
	if got, want := Mutable.String(), "Mutable"; got != want {
		t.Errorf("names do not match: got: %v != want: %v", got, want)
	}
}

func TestForest_ReadForestMetadata_Fails(t *testing.T) {
	dir := t.TempDir()
	if _, _, err := ReadForestMetadata(dir); err == nil {
		t.Errorf("reading file which is directory should fail")
	}
}

func TestForest_ErrorsAreForwardedAndCollected(t *testing.T) {
	type mocks struct {
		branches   *stock.MockStock[uint64, BranchNode]
		extensions *stock.MockStock[uint64, ExtensionNode]
		accounts   *stock.MockStock[uint64, AccountNode]
		values     *stock.MockStock[uint64, ValueNode]
	}

	injectedError := fmt.Errorf("injected error")

	addr := common.Address{}
	key := common.Key{}

	accountId := AccountId(10)
	accountNode := &AccountNode{}

	rootId := BranchId(12)
	rootRef := NewNodeReference(rootId)
	rootNode := &BranchNode{}
	rootNode.children[0] = NewNodeReference(accountId)

	prepareRootLookupFailure := func(m *mocks) {
		m.branches.EXPECT().Get(rootId.Index()).Return(BranchNode{}, injectedError)
	}

	prepareTreeNavigationFailure := func(m *mocks) {
		m.branches.EXPECT().Get(rootId.Index()).Return(*rootNode, nil)
		m.accounts.EXPECT().Get(accountId.Index()).Return(*accountNode, injectedError)
	}

	tests := map[string]struct {
		setExpectations func(*mocks)
		runOperation    func(*Forest) error
	}{
		"GetAccountInfo-Failed-RootLookup": {
			prepareRootLookupFailure,
			func(f *Forest) error {
				_, _, err := f.GetAccountInfo(&rootRef, addr)
				return err
			},
		},
		"GetAccountInfo-Failed-TreeNavigation": {
			prepareTreeNavigationFailure,
			func(f *Forest) error {
				_, _, err := f.GetAccountInfo(&rootRef, addr)
				return err
			},
		},
		"SetAccountInfo-Failed-RootLookup": {
			prepareRootLookupFailure,
			func(f *Forest) error {
				_, err := f.SetAccountInfo(&rootRef, addr, AccountInfo{})
				return err
			},
		},
		"SetAccountInfo-Failed-TreeNavigation": {
			prepareTreeNavigationFailure,
			func(f *Forest) error {
				_, err := f.SetAccountInfo(&rootRef, addr, AccountInfo{})
				return err
			},
		},
		"GetValue-Failed-RootLookup": {
			prepareRootLookupFailure,
			func(f *Forest) error {
				_, err := f.GetValue(&rootRef, addr, key)
				return err
			},
		},
		"GetValue-Failed-TreeNavigation": {
			prepareTreeNavigationFailure,
			func(f *Forest) error {
				_, err := f.GetValue(&rootRef, addr, key)
				return err
			},
		},
		"SetValue-Failed-RootLookup": {
			prepareRootLookupFailure,
			func(f *Forest) error {
				_, err := f.SetValue(&rootRef, addr, key, common.Value{})
				return err
			},
		},
		"SetValue-Failed-TreeNavigation": {
			prepareTreeNavigationFailure,
			func(f *Forest) error {
				_, err := f.SetValue(&rootRef, addr, key, common.Value{})
				return err
			},
		},
		"ClearStorage-Failed-RootLookup": {
			prepareRootLookupFailure,
			func(f *Forest) error {
				_, err := f.ClearStorage(&rootRef, addr)
				return err
			},
		},
		"ClearStorage-Failed-TreeNavigation": {
			prepareTreeNavigationFailure,
			func(f *Forest) error {
				_, err := f.ClearStorage(&rootRef, addr)
				return err
			},
		},
		"Freeze-Failed-RootLookup": {
			prepareRootLookupFailure,
			func(f *Forest) error {
				return f.Freeze(&rootRef)
			},
		},
		"Freeze-Failed-TreeNavigation": {
			prepareTreeNavigationFailure,
			func(f *Forest) error {
				// We need to unfreeze the root node after loading to avoid stopping the freeze
				// right at the root node.
				handle, _ := f.getWriteAccess(&rootRef)
				handle.Get().(*BranchNode).frozen = false
				handle.Get().(*BranchNode).frozenChildren = 0
				handle.Release()
				return f.Freeze(&rootRef)
			},
		},
		"VisitTrie-Failed-RootLookup": {
			prepareRootLookupFailure,
			func(f *Forest) error {
				return f.VisitTrie(&rootRef, nil)
			},
		},
		"VisitTrie-Failed-TreeNavigation": {
			prepareTreeNavigationFailure,
			func(f *Forest) error {
				return f.VisitTrie(&rootRef, MakeVisitor(func(Node, NodeInfo) VisitResponse { return VisitResponseContinue }))
			},
		},
		"updateHashesFor-Failed-RootLookup": {
			prepareRootLookupFailure,
			func(f *Forest) error {
				_, _, err := f.updateHashesFor(&rootRef)
				return err
			},
		},
		"setHashesFor-Failed-RootLookup": {
			prepareRootLookupFailure,
			func(f *Forest) error {
				hashes := &NodeHashes{hashes: []NodeHash{{Path: EmptyPath()}}}
				return f.setHashesFor(&rootRef, hashes)
			},
		},
		"getHashFor-Failed-RootLookup": {
			prepareRootLookupFailure,
			func(f *Forest) error {
				_, err := f.getHashFor(&rootRef)
				return err
			},
		},
	}

	for name, test := range tests {
		t.Run(name, func(t *testing.T) {
			ctrl := gomock.NewController(t)

			branches := stock.NewMockStock[uint64, BranchNode](ctrl)
			extensions := stock.NewMockStock[uint64, ExtensionNode](ctrl)
			accounts := stock.NewMockStock[uint64, AccountNode](ctrl)
			values := stock.NewMockStock[uint64, ValueNode](ctrl)

			forest, err := makeForest(
				MptConfig{Hashing: DirectHashing},
				branches,
				extensions,
				accounts,
				values,
				ForestConfig{
					Mode: Immutable,
				},
			)
			if err != nil {
				t.Fatalf("failed to create test forest: %v", err)
			}

			test.setExpectations(&mocks{branches, extensions, accounts, values})
			err = test.runOperation(forest)
			if !errors.Is(err, injectedError) {
				t.Errorf("missing forwarded error, wanted %v, got %v", injectedError, err)
			}

			if got, want := forest.CheckErrors(), injectedError; !errors.Is(got, want) {
				t.Errorf("missing injected error, got %v", got)
			}
		})
	}
}

func TestForest_MultipleErrorsCanBeCollected(t *testing.T) {
	injectedErrorA := fmt.Errorf("injected error A")
	injectedErrorB := fmt.Errorf("injected error B")

	ctrl := gomock.NewController(t)

	branches := stock.NewMockStock[uint64, BranchNode](ctrl)
	extensions := stock.NewMockStock[uint64, ExtensionNode](ctrl)
	accounts := stock.NewMockStock[uint64, AccountNode](ctrl)
	values := stock.NewMockStock[uint64, ValueNode](ctrl)

	forest, err := makeForest(
		MptConfig{Hashing: DirectHashing},
		branches,
		extensions,
		accounts,
		values,
		ForestConfig{
			Mode: Immutable,
		},
	)
	if err != nil {
		t.Fatalf("failed to create test forest: %v", err)
	}

	gomock.InOrder(
		branches.EXPECT().Get(gomock.Any()).Return(BranchNode{}, injectedErrorA),
		branches.EXPECT().Get(gomock.Any()).Return(BranchNode{}, injectedErrorB),
	)

	rootRef := NewNodeReference(BranchId(12))
	_, _, err = forest.GetAccountInfo(&rootRef, common.Address{})
	if !errors.Is(err, injectedErrorA) {
		t.Errorf("unexpected error, wanted %v, got %v", injectedErrorA, err)
	}

	_, _, err = forest.GetAccountInfo(&rootRef, common.Address{})
	if !errors.Is(err, injectedErrorB) {
		t.Errorf("unexpected error, wanted %v, got %v", injectedErrorB, err)
	}

	issues := forest.CheckErrors().(interface{ Unwrap() []error }).Unwrap()
	if len(issues) != 2 {
		t.Fatalf("missing issues, got %v", issues)
	}

	if want, got := issues[0], injectedErrorA; !errors.Is(want, got) {
		t.Errorf("unexpected error, wanted %v, got %v", want, got)
	}
	if want, got := issues[1], injectedErrorB; !errors.Is(want, got) {
		t.Errorf("unexpected error, wanted %v, got %v", want, got)
	}
}

func TestForest_CollectedErrorsAreReportedInFlushAndClose(t *testing.T) {
	injectedError := fmt.Errorf("injected error A")

	ctrl := gomock.NewController(t)

	branches := stock.NewMockStock[uint64, BranchNode](ctrl)
	extensions := stock.NewMockStock[uint64, ExtensionNode](ctrl)
	accounts := stock.NewMockStock[uint64, AccountNode](ctrl)
	values := stock.NewMockStock[uint64, ValueNode](ctrl)

	forest, err := makeForest(
		MptConfig{Hashing: DirectHashing},
		branches,
		extensions,
		accounts,
		values,
		ForestConfig{
			Mode: Immutable,
		},
	)
	if err != nil {
		t.Fatalf("failed to create test forest: %v", err)
	}

	branches.EXPECT().Get(gomock.Any()).Return(BranchNode{}, injectedError)

	branches.EXPECT().Flush().AnyTimes()
	accounts.EXPECT().Flush().AnyTimes()
	extensions.EXPECT().Flush().AnyTimes()
	values.EXPECT().Flush().AnyTimes()

	branches.EXPECT().Close().AnyTimes()
	accounts.EXPECT().Close().AnyTimes()
	extensions.EXPECT().Close().AnyTimes()
	values.EXPECT().Close().AnyTimes()

	rootRef := NewNodeReference(BranchId(12))
	_, _, err = forest.GetAccountInfo(&rootRef, common.Address{})
	if !errors.Is(err, injectedError) {
		t.Errorf("unexpected error, wanted %v, got %v", injectedError, err)
	}

	if want, got := injectedError, forest.Flush(); !errors.Is(got, want) {
		t.Errorf("missing operation error in flush, wanted %v, got %v", want, got)
	}

	if want, got := injectedError, forest.Close(); !errors.Is(got, want) {
		t.Errorf("missing operation error in close, wanted %v, got %v", want, got)
	}
}

func TestForest_CloseMultipleTimes(t *testing.T) {
	for _, variant := range variants {
		for _, config := range allMptConfigs {
			for forestConfigName, forestConfig := range forestConfigs {
				t.Run(fmt.Sprintf("%s-%s-%s", variant.name, config.Name, forestConfigName), func(t *testing.T) {
					forest, err := variant.factory(t.TempDir(), config, forestConfig)
					if err != nil {
						t.Fatalf("failed to open forest: %v", err)
					}
					if err := forest.Close(); err != nil {
						t.Fatalf("failed to close forest: %v", err)
					}
					if err := forest.Close(); err == nil {
						t.Fatalf("closing forest multiple times should fail")
					} else if !errors.Is(err, forestClosedErr) {
						t.Fatalf("closing forest multiple times should return forestClosedErr, got %v", err)
					}
				})
			}
		}
	}
}

func TestForest_AsyncDelete_CacheIsNotExhausted(t *testing.T) {
	const num = 100

	keys := getTestKeys(num)
	for _, variant := range fileAndMemVariants {
		// test for live configs only as archive configs even write deleted
		// nodes and cache needs to be allocated for those nodes as well.
		for _, config := range []MptConfig{S5LiveConfig, S4LiveConfig} {
			config := config
			t.Run(config.Name, func(t *testing.T) {
				t.Parallel()

				// The tree is shallow - 1 account + 4byte storage addresses.
				// The size of the cache here is estimated considering the numbers above, but it is not set
				// exactly as some nodes are created and then deleted while building the tree.
				forest, err := variant.factory(t.TempDir(), config, ForestConfig{Mode: Mutable, NodeCacheConfig: NodeCacheConfig{Capacity: 10}})
				if err != nil {
					t.Fatalf("failed to open forest: %v", err)
				}

				rootRef := NewNodeReference(EmptyId())
				accountWithStorage := common.Address{0xA}
				root, err := forest.SetAccountInfo(&rootRef, accountWithStorage, AccountInfo{Balance: amount.New(1)})
				if err != nil {
					t.Fatalf("cannot create an account ")
				}
				rootRef = root

				for i, key := range keys {
					root, err := forest.SetValue(&rootRef, accountWithStorage, key, common.Value{byte(i)})
					if err != nil {
						t.Fatalf("failed to insert value: %v", err)
					}
					rootRef = root
					// trigger update of dirty hashes
					if _, _, err := forest.updateHashesFor(&rootRef); err != nil {
						t.Fatalf("failed to compute hash: %v", err)
					}
				}

				// flush the write buffer by flushing everything
				if err := forest.Flush(); err != nil {
					t.Fatalf("cannot flush db: %v", err)
				}

				// create a dirty path, which must not be impacted by the delete below
				root, err = forest.SetAccountInfo(&rootRef, common.Address{0xA, 0xB, 0xC, 0xD, 0xE, 0xF}, AccountInfo{Balance: amount.New(1)})
				if err != nil {
					t.Fatalf("cannot create an account ")
				}
				rootRef = root

				// delete the account's storage, it removes the subtries,
				// but it cannot evict the account created above.
				root, err = forest.ClearStorage(&rootRef, accountWithStorage)
				if err != nil {
					t.Fatalf("cannot delete account")
				}
				rootRef = root
				if err := forest.writeBuffer.Flush(); err != nil {
					t.Fatalf("cannot flush write buffer: %v", err)
				}

				// wait for accounts to be deleted
				forest.releaseQueue <- EmptyId()
				<-forest.releaseSync

				// trigger update of dirty hashes - ongoing change of the account addr. 0xABCDEF should not fail
				if _, _, err := forest.updateHashesFor(&rootRef); err != nil {
					t.Fatalf("failed to compute hash: %v", err)
				}

				// trigger close - ongoing change of the account addr. 0xABCDEF should not fail
				if err := forest.Close(); err != nil {
					t.Fatalf("cannot close db: %v", err)
				}
			})
		}
	}
}

func TestForest_VisitPathToAccount(t *testing.T) {
	const num = 100

	addresses := getTestAddresses(num)
	for _, variant := range fileAndMemVariants {
		for _, config := range allMptConfigs {
			for forestConfigName, forestConfig := range forestConfigs {
				t.Run(fmt.Sprintf("%s-%s-%s", variant.name, config.Name, forestConfigName), func(t *testing.T) {
					forest, err := variant.factory(t.TempDir(), config, forestConfig)
					if err != nil {
						t.Fatalf("failed to open forest: %v", err)
					}
					defer func() {
						if err := forest.Close(); err != nil {
							t.Fatalf("cannot close db: %v", err)
						}
					}()

					rootRef := NewNodeReference(EmptyId())
					for i, addr := range addresses {
						root, err := forest.SetAccountInfo(&rootRef, addr, AccountInfo{Balance: amount.New(uint64(i) + 1), Nonce: common.Nonce{1}})
						if err != nil {
							t.Fatalf("cannot create an account: %v", err)
						}
						rootRef = root
					}

					// trigger update of dirty hashes
					if _, _, err := forest.updateHashesFor(&rootRef); err != nil {
						t.Errorf("failed to compute hash: %v", err)
					}

					var lastNode Node
					ctrl := gomock.NewController(t)
					nodeVisitor := NewMockNodeVisitor(ctrl)
					nodeVisitor.EXPECT().Visit(gomock.Any(), gomock.Any()).Do(func(node Node, info NodeInfo) {
						lastNode = node
					}).AnyTimes()

					for i, addr := range addresses {
						lastNode = nil
						if found, err := VisitPathToAccount(forest, &rootRef, addr, nodeVisitor); err != nil || !found {
							t.Errorf("failed to iterate nodes by address: %v", err)
						}
						switch account := lastNode.(type) {
						case *AccountNode:
							want := amount.New(uint64(i) + 1)
							if got, want := account.info.Balance, want; got != want {
								t.Errorf("last iterated node is a wrong account node: got %v, want %v", got, want)
							}
						default:
							t.Errorf("unexpected node type, got %T, want *AccountNode", account)
						}
					}
				})
			}
		}
	}
}

func TestForest_VisitPathToStorage(t *testing.T) {
	const num = 100

	keys := getTestKeys(num)
	for _, variant := range fileAndMemVariants {
		for _, config := range allMptConfigs {
			for forestConfigName, forestConfig := range forestConfigs {
				t.Run(fmt.Sprintf("%s-%s-%s", variant.name, config.Name, forestConfigName), func(t *testing.T) {
					forest, err := variant.factory(t.TempDir(), config, forestConfig)
					if err != nil {
						t.Fatalf("failed to open forest: %v", err)
					}
					defer func() {
						if err := forest.Close(); err != nil {
							t.Fatalf("cannot close db: %v", err)
						}
					}()

					rootRef := NewNodeReference(EmptyId())
<<<<<<< HEAD

					address := common.Address{0xA}
					root, err := forest.SetAccountInfo(&rootRef, address, AccountInfo{Balance: amount.New(0xB), Nonce: common.Nonce{1}})
					if err != nil {
						t.Fatalf("cannot create an account: %v", err)
					}
					rootRef = root

					for i, key := range keys {
						root, err := forest.SetValue(&rootRef, address, key, common.Value{byte(i + 1)})
=======
					addresses := getTestAddresses(num)
					for _, address := range addresses {
						root, err := forest.SetAccountInfo(&rootRef, address, AccountInfo{Balance: common.Balance{byte(0xB)}, Nonce: common.Nonce{1}})
>>>>>>> a81e0f65
						if err != nil {
							t.Fatalf("cannot create an account: %v", err)
						}
						rootRef = root

						for i, key := range keys {
							root, err := forest.SetValue(&rootRef, address, key, common.Value{byte(i + 1)})
							if err != nil {
								t.Fatalf("cannot create an account: %v", err)
							}
							rootRef = root
						}

						// trigger update of dirty hashes
						if _, _, err := forest.updateHashesFor(&rootRef); err != nil {
							t.Errorf("failed to compute hash: %v", err)
						}
					}

					ctrl := gomock.NewController(t)
					nodeVisitor := NewMockNodeVisitor(ctrl)
					nodeVisitor.EXPECT().Visit(gomock.Any(), gomock.Any()).Do(func(node Node, info NodeInfo) {
						// trigger storage search from the last account node
						if account, ok := node.(*AccountNode); ok {
							testVisitPathToStorage(t, forest, keys, account.storage)
						}
					}).AnyTimes()

					for _, address := range addresses {
						// find out account node to start storage search from it.
						if found, err := VisitPathToAccount(forest, &rootRef, address, nodeVisitor); err != nil || !found {
							t.Errorf("failed to iterate nodes by address: %v", err)
						}
					}
				})
			}
		}
	}
}

func TestForest_HasEmptyStorage(t *testing.T) {
	strategies := []struct {
		delete func(*Forest, *NodeReference, common.Address, []common.Key) (NodeReference, error)
	}{
		{delete: func(forest *Forest, root *NodeReference, address common.Address, keys []common.Key) (NodeReference, error) {
			return forest.ClearStorage(root, address)
		}},
		{delete: func(forest *Forest, root *NodeReference, address common.Address, keys []common.Key) (NodeReference, error) {
			return forest.SetAccountInfo(root, address, AccountInfo{})
		}},
		{delete: func(forest *Forest, root *NodeReference, address common.Address, keys []common.Key) (NodeReference, error) {
			ref := *root
			var err error
			for _, key := range keys {
				ref, err = forest.SetValue(&ref, address, key, common.Value{})
				if err != nil {
					return ref, err
				}
			}
			return ref, err
		}},
	}

	addresses := getTestAddresses(50)
	keys := getTestKeys(15)

	for _, variant := range variants {
		for _, config := range allMptConfigs {
			for forestConfigName, forestConfig := range forestConfigs {
				t.Run(fmt.Sprintf("%s-%s-%s", variant.name, config.Name, forestConfigName), func(t *testing.T) {
					directory := t.TempDir()
					forest, err := variant.factory(directory, config, forestConfig)
					if err != nil {
						t.Fatalf("failed to open forest: %v", err)
					}
					defer func() {
						if err := forest.Close(); err != nil {
							t.Fatalf("cannot close db: %v", err)
						}
					}()

					root := NewNodeReference(EmptyId())

					checkEmpty := func(address []common.Address, want bool) {
						t.Helper()
						for _, address := range addresses {
							isEmpty, err := forest.HasEmptyStorage(&root, address)
							if err != nil {
								t.Fatalf("unexpected error: %v", err)
							}
							if got := isEmpty; got != want {
								t.Errorf("unexpected result for empty account %x: got %v, want %v", address, got, want)
							}
						}
					}

					// empty for all non existing accounts
					checkEmpty(addresses, true)

					for _, address := range addresses {
						root, err = forest.SetAccountInfo(&root, address, AccountInfo{Balance: common.Balance{0x1}})
						if err != nil {
							t.Fatalf("cannot update account: %v", err)
						}
						if _, _, err := forest.updateHashesFor(&root); err != nil {
							t.Fatalf("cannot update hashes: %v", err)
						}
					}

					// empty for all accounts with empty storage
					checkEmpty(addresses, true)

					for i, address := range addresses {
						for j, key := range keys {
							root, err = forest.SetValue(&root, address, key, common.Value{byte(i + 1), byte(j + 1)})
							if err != nil {
								t.Fatalf("cannot update storage: %v", err)
							}
						}
						if _, _, err := forest.updateHashesFor(&root); err != nil {
							t.Fatalf("cannot update hashes: %v", err)
						}
					}

					// non-empty for existing slots
					checkEmpty(addresses, false)

					// clear by various strategies
					groups := len(strategies)
					for i, address := range addresses {
						strategy := strategies[i%groups]
						root, err = strategy.delete(forest, &root, address, keys)
						if err != nil {
							t.Fatalf("cannot delete storage: %v", err)
						}
						if _, _, err := forest.updateHashesFor(&root); err != nil {
							t.Fatalf("cannot update hashes: %v", err)
						}
					}

					// becomes empty
					checkEmpty(addresses, true)

					_, _, err = forest.updateHashesFor(&root)
					if err != nil {
						t.Fatalf("cannot update hashes: %v", err)
					}
				})
			}
		}
	}
}

func TestVisitPathTo_Node_Hashes_Same_S5_Archive_non_Archive_Config_For_Witness_Proof(t *testing.T) {
	addresses := getTestAddresses(61)
	keys := getTestKeys(63)
	for _, variant := range fileAndMemVariants {
		for forestConfigName, forestConfig := range forestConfigs {
			for _, config := range []MptConfig{S5LiveConfig, S5ArchiveConfig} {
				t.Run(fmt.Sprintf("%s-%s-%s", variant.name, forestConfigName, config.Name), func(t *testing.T) {
					dir := t.TempDir()
					forest, err := variant.factory(dir, config, forestConfig)
					if err != nil {
						t.Fatalf("failed to open forest: %v", err)
					}

					// fill-in the forest with test data
					root := NewNodeReference(EmptyId())
					for i, addr := range addresses {
						info := AccountInfo{Nonce: common.Nonce{byte(i + 1)}}
						root, err = forest.SetAccountInfo(&root, addr, info)
						if err != nil {
							t.Fatalf("failed to set account info: %v", err)
						}
						for j, key := range keys {
							var value common.Value // a short value to embedded
							value[29] = byte(i)
							value[30] = byte(j)
							root, err = forest.SetValue(&root, addr, key, value)
							if err != nil {
								t.Fatalf("failed to update value: %v", err)
							}
						}
						if _, _, err := forest.updateHashesFor(&root); err != nil {
							t.Fatalf("failed to update hashes: %v", err)
						}
					}

					rootHash, err := forest.getHashFor(&root)
					if err != nil {
						t.Fatalf("failed to get hash: %v", err)
					}
					if err := forest.Close(); err != nil {
						t.Fatalf("failed to close forest: %v", err)
					}

					// reopen the forest and create witness proof
					// the witness proof should work both configs
					// i.e. the hashes in the proof must be the same
					forest, err = variant.factory(dir, config, forestConfig)
					if err != nil {
						t.Fatalf("failed to open forest: %v", err)
					}

					for i, addr := range addresses {
						proof, err := CreateWitnessProof(forest, &root, addr, keys...)
						if err != nil {
							t.Fatalf("failed to create witness proof: %v", err)
						}

						nonce, _, err := proof.GetNonce(rootHash, addr)
						if err != nil {
							t.Fatalf("failed to get nonce: %v", err)
						}
						if got, want := nonce, (common.Nonce{byte(i + 1)}); got != want {
							t.Errorf("nonce mismatch: got %d, want %d", got, want)
						}

						for j, key := range keys {
							value, _, err := proof.GetState(rootHash, addr, key)
							if err != nil {
								t.Fatalf("failed to get value: %v", err)
							}
							var wantValue common.Value // a short value to embedded
							wantValue[29] = byte(i)
							wantValue[30] = byte(j)
							if got, want := value, wantValue; got != want {
								t.Errorf("value mismatch: got %v, want %v", got, want)
							}
						}
					}
				})
			}
		}
	}
}

// testVisitPathToStorage iterates over the keys and checks if the value nodes are correct.
func testVisitPathToStorage(t *testing.T, forest *Forest, keys []common.Key, storageRoot NodeReference) {
	var lastNode Node
	ctrl := gomock.NewController(t)
	nodeVisitor := NewMockNodeVisitor(ctrl)
	nodeVisitor.EXPECT().Visit(gomock.Any(), gomock.Any()).Do(func(node Node, info NodeInfo) {
		lastNode = node
	}).AnyTimes()

	for i, key := range keys {
		lastNode = nil
		if found, err := VisitPathToStorage(forest, &storageRoot, key, nodeVisitor); err != nil || !found {
			t.Errorf("failed to iterate nodes by address: %v", err)
		}
		switch value := lastNode.(type) {
		case *ValueNode:
			want := common.Value{byte(i + 1)}
			if got, want := value.value, want; got != want {
				t.Errorf("wrong value node: got %v, want %v", got, want)
			}
		default:
			t.Errorf("unexpected node type, got %T, want *ValueNode", value)
		}
	}
}

func TestForest_RecoversNodesFromWriteBuffer(t *testing.T) {
	ctrl := gomock.NewController(t)
	branches := stock.NewMockStock[uint64, BranchNode](ctrl)
	buffer := NewMockWriteBuffer(ctrl)

	var branch1 *shared.Shared[Node]
	gomock.InOrder(
		// Branch 1 is created, not found in the buffer, added to the cache, and released.
		branches.EXPECT().New().Return(uint64(1), nil),
		buffer.EXPECT().Cancel(BranchId(1)).Return(nil, false),
		branches.EXPECT().Delete(uint64(1)),

		// Branches 2 and 3 are created, not found in the cache, and remain alive
		branches.EXPECT().New().Return(uint64(2), nil),
		buffer.EXPECT().Cancel(BranchId(2)).Return(nil, false),
		branches.EXPECT().New().Return(uint64(3), nil),
		buffer.EXPECT().Cancel(BranchId(3)).Return(nil, false),

		// As branch 3 is added to the cache, branch 1 is evicted and pushed into the buffer.
		buffer.EXPECT().Add(BranchId(1), gomock.Any()).Do(func(_ NodeId, evicted *shared.Shared[Node]) {
			branch1 = evicted
		}),

		// After branch 1 is in the buffer, its ID is re-used for the next branch.
		branches.EXPECT().New().Return(uint64(1), nil),
		buffer.EXPECT().Cancel(BranchId(1)).DoAndReturn(func(NodeId) (*shared.Shared[Node], bool) {
			return branch1, true
		}),
		buffer.EXPECT().Add(BranchId(2), gomock.Any()),
	)

	forest := &Forest{
		branches:    branches,
		nodeCache:   NewNodeCache(2),
		writeBuffer: buffer,
	}

	// the first node is created, marked dirty, and released again
	ref, handle, _ := forest.createBranch()
	original := handle.Get().(*BranchNode)
	original.markDirty()
	forest.release(&ref)
	handle.Release()

	// At this point, b1 is still in the cache. With the
	// next steps, it is pushed out of the cache into the
	// write buffer (since it is marked dirty).
	_, handle, _ = forest.createBranch()
	handle.Release()
	_, handle, _ = forest.createBranch()
	handle.Release()

	// Now, the node with ID BranchId(1) is reused again.
	// The node in the buffer should be recovered and reused.
	ref, handle, _ = forest.createBranch()

	if want, got := ref.Id(), BranchId(1); want != got {
		t.Fatalf("unexpected node ID: got %v, want %v", got, want)
	}

	restored := handle.Get().(*BranchNode)
	if restored != original {
		t.Fatalf("unexpected node: got %p, want %p", restored, original)
	}
	handle.Release()
}<|MERGE_RESOLUTION|>--- conflicted
+++ resolved
@@ -2112,22 +2112,9 @@
 					}()
 
 					rootRef := NewNodeReference(EmptyId())
-<<<<<<< HEAD
-
-					address := common.Address{0xA}
-					root, err := forest.SetAccountInfo(&rootRef, address, AccountInfo{Balance: amount.New(0xB), Nonce: common.Nonce{1}})
-					if err != nil {
-						t.Fatalf("cannot create an account: %v", err)
-					}
-					rootRef = root
-
-					for i, key := range keys {
-						root, err := forest.SetValue(&rootRef, address, key, common.Value{byte(i + 1)})
-=======
 					addresses := getTestAddresses(num)
 					for _, address := range addresses {
-						root, err := forest.SetAccountInfo(&rootRef, address, AccountInfo{Balance: common.Balance{byte(0xB)}, Nonce: common.Nonce{1}})
->>>>>>> a81e0f65
+						root, err := forest.SetAccountInfo(&rootRef, address, AccountInfo{Balance: amount.New(0xB), Nonce: common.Nonce{1}})
 						if err != nil {
 							t.Fatalf("cannot create an account: %v", err)
 						}
