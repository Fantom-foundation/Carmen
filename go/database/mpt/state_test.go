// Copyright (c) 2024 Fantom Foundation
//
// Use of this software is governed by the Business Source License included
// in the LICENSE file and at fantom.foundation/bsl11.
//
// Change Date: 2028-4-16
//
// On the date above, in accordance with the Business Source License, use of
// this software will be governed by the GNU Lesser General Public License v3.

package mpt

import (
	"bytes"
	"encoding/binary"
	"errors"
	"fmt"
	"io"
	"os"
	"path"
	"path/filepath"
	"slices"
	"strings"
	"testing"
	"unsafe"

	"github.com/Fantom-foundation/Carmen/go/common/amount"
	"go.uber.org/mock/gomock"
	"golang.org/x/crypto/sha3"

	"github.com/Fantom-foundation/Carmen/go/backend/utils"
	"github.com/Fantom-foundation/Carmen/go/common"
	"github.com/Fantom-foundation/Carmen/go/database/mpt/shared"
)

var stateFactories = map[string]func(string) (io.Closer, error){
<<<<<<< HEAD
	"memory":  func(dir string) (io.Closer, error) { return OpenGoMemoryState(dir, S5LiveConfig, 1024) },
	"file":    func(dir string) (io.Closer, error) { return OpenGoFileState(dir, S5LiveConfig, 1024) },
	"archive": func(dir string) (io.Closer, error) { return OpenArchiveTrie(dir, S5ArchiveConfig, 1024) },
	"verify":  func(dir string) (io.Closer, error) { return openVerificationNodeSource(nil, dir, S5LiveConfig) },
=======
	"memory": func(dir string) (io.Closer, error) {
		return OpenGoMemoryState(dir, S5LiveConfig, NodeCacheConfig{Capacity: 1024})
	},
	"file": func(dir string) (io.Closer, error) {
		return OpenGoFileState(dir, S5LiveConfig, NodeCacheConfig{Capacity: 1024})
	},
	"archive": func(dir string) (io.Closer, error) {
		return OpenArchiveTrie(dir, S5ArchiveConfig, NodeCacheConfig{Capacity: 1024})
	},
	"verify": func(dir string) (io.Closer, error) { return openVerificationNodeSource(dir, S5LiveConfig) },
>>>>>>> deaa6b41
}

var mptStateFactories = map[string]func(string) (*MptState, error){
	"memory": func(dir string) (*MptState, error) {
		return OpenGoMemoryState(dir, S5LiveConfig, NodeCacheConfig{Capacity: 1024})
	},
	"file": func(dir string) (*MptState, error) {
		return OpenGoFileState(dir, S5LiveConfig, NodeCacheConfig{Capacity: 1024})
	},
}

func TestState_CanOnlyBeOpenedOnce(t *testing.T) {
	for nameA, openA := range stateFactories {
		for nameB, openB := range stateFactories {
			t.Run(nameA+"_"+nameB, func(t *testing.T) {
				dir := t.TempDir()
				state, err := openA(dir)
				if err != nil {
					t.Fatalf("failed to open test state: %v", err)
				}
				if _, err := openB(dir); err == nil {
					t.Fatalf("state should not be accessible by more than one instance")
				} else if !strings.Contains(err.Error(), "failed to acquire file lock") {
					t.Errorf("missing hint of locking issue in error: %v", err)
				}
				if err := state.Close(); err != nil {
					t.Errorf("failed to close the state: %v", err)
				}
			})
		}
	}
}

func TestState_CanBeReOpened(t *testing.T) {
	for name, open := range stateFactories {
		t.Run(name, func(t *testing.T) {
			dir := t.TempDir()
			for i := 0; i < 5; i++ {
				state, err := open(dir)
				if err != nil {
					t.Fatalf("failed to open test state: %v", err)
				}
				if err := state.Close(); err != nil {
					t.Errorf("failed to close the state: %v", err)
				}
			}
		})
	}
}

func TestState_DirtyStateCanNotBeOpened(t *testing.T) {
	for name, open := range stateFactories {
		t.Run(name, func(t *testing.T) {
			dir := t.TempDir()

			if err := markDirty(dir); err != nil {
				t.Fatalf("failed to mark directory as dirty: %v", err)
			}

			_, err := open(dir)
			if err == nil {
				t.Fatalf("dirty state should fail to be opened")
			}

			if !strings.Contains(err.Error(), "likely corrupted") {
				t.Errorf("unexpected error message: %s", err.Error())
			}
		})
	}
}

func TestState_RegularCloseResultsInCleanState(t *testing.T) {
	dir := t.TempDir()
	if dirty, err := isDirty(dir); dirty || err != nil {
		t.Fatalf("directory initially in invalid state: %t, %v", dirty, err)
	}
	state, err := OpenGoFileState(dir, S5LiveConfig, NodeCacheConfig{Capacity: 1024})
	if err != nil {
		t.Fatalf("failed to open test state: %v", err)
	}

	if dirty, err := isDirty(dir); !dirty || err != nil {
		t.Fatalf("opened directory in invalid state: %t, %v", dirty, err)
	}

	if err := state.Close(); err != nil {
		t.Errorf("failed to close the state: %v", err)
	}

	if dirty, err := isDirty(dir); dirty || err != nil {
		t.Fatalf("closed directory in invalid state: %t, %v", dirty, err)
	}
}

func TestState_ErrorsLeadToDirtyState(t *testing.T) {
	dir := t.TempDir()
	if dirty, err := isDirty(dir); dirty || err != nil {
		t.Fatalf("directory initially in invalid state: %t, %v", dirty, err)
	}
	state, err := OpenGoFileState(dir, S5LiveConfig, NodeCacheConfig{Capacity: 1024})
	if err != nil {
		t.Fatalf("failed to open test state: %v", err)
	}

	if dirty, err := isDirty(dir); !dirty || err != nil {
		t.Fatalf("opened directory in invalid state: %t, %v", dirty, err)
	}

	injectedError := fmt.Errorf("injected-error")
	if err := state.closeWithError(injectedError); !errors.Is(err, injectedError) {
		t.Errorf("failed to close the state: %v", err)
	}

	if dirty, err := isDirty(dir); !dirty || err != nil {
		t.Fatalf("closed directory in invalid state: %t, %v", dirty, err)
	}
}

func BenchmarkStorageChanges(b *testing.B) {
	for _, config := range allMptConfigs {
		for _, withHashing := range []bool{false, true} {
			mode := "just_update"
			if withHashing {
				mode = "with_hashing"
			}
			b.Run(fmt.Sprintf("%s/%s", config.Name, mode), func(b *testing.B) {
				state, err := OpenGoMemoryState(b.TempDir(), config, NodeCacheConfig{Capacity: 1024})
				if err != nil {
					b.Fail()
				}
				defer state.Close()

				address := common.Address{}
				state.SetNonce(address, common.ToNonce(12))

				key := common.Key{}
				value := common.Value{}

				for i := 0; i < b.N; i++ {
					binary.BigEndian.PutUint64(key[:], uint64(i%1024))
					binary.BigEndian.PutUint64(value[:], uint64(i))
					state.SetStorage(address, key, value)
					if withHashing {
						state.GetHash()
					}
				}
			})
		}
	}
}

func TestReadCodes(t *testing.T) {
	var h1 common.Hash
	var h2 common.Hash
	var h3 common.Hash

	h1[0] = 0xAA
	h2[0] = 0xBB
	h3[0] = 0xCC

	h1[31] = 0xAA
	h2[31] = 0xBB
	h3[31] = 0xCC

	code1 := []byte{0xDD, 0xEE, 0xFF}
	code2 := []byte{0xDD, 0xEE}
	code3 := []byte{0xEE}

	var data []byte
	data = append(data, append(binary.BigEndian.AppendUint32(h1[:], uint32(len(code1))), code1...)...)
	data = append(data, append(binary.BigEndian.AppendUint32(h2[:], uint32(len(code2))), code2...)...)
	data = append(data, append(binary.BigEndian.AppendUint32(h3[:], uint32(len(code3))), code3...)...)

	reader := utils.NewChunkReader(data, 3)
	res, err := parseCodes(reader)
	if err != nil {
		t.Fatalf("should not fail: %s", err)
	}

	if code, exists := res[h1]; !exists || !bytes.Equal(code, code1) {
		t.Errorf("bytes do not match: %x != %x", code, code1)
	}

	if code, exists := res[h2]; !exists || !bytes.Equal(code, code2) {
		t.Errorf("bytes do not match: %x != %x", code, code1)
	}

	if code, exists := res[h3]; !exists || !bytes.Equal(code, code3) {
		t.Errorf("bytes do not match: %x != %x", code, code1)
	}
}

func TestState_tryMarkDirty_Fail_Access_Dir(t *testing.T) {
	if err := tryMarkDirty("abc"); err == nil {
		t.Errorf("marking the directory dirty should fail")
	}
	dir := path.Join(t.TempDir(), "read-only")
	if err := os.MkdirAll(dir, os.FileMode(0555)); err != nil {
		t.Fatalf("cannot create dir: %s", err)
	}
	if err := tryMarkDirty(dir); err == nil {
		t.Errorf("marking the directory dirty should fail")
	}
}

func TestState_OpenGoMemoryState_CannotWrite(t *testing.T) {
	for name, open := range stateFactories {
		t.Run(name, func(t *testing.T) {
			dir := path.Join(t.TempDir(), "read-only")
			if err := os.MkdirAll(dir, os.FileMode(0555)); err != nil {
				t.Fatalf("cannot create dir: %s", err)
			}
			if _, err := open(dir); err == nil {
				t.Errorf("opening a state should fail")
			}
		})
	}
}

func TestState_OpenGoMemoryState_Corrupted_Meta(t *testing.T) {
	for name, open := range mptStateFactories {
		t.Run(name, func(t *testing.T) {
			dir := t.TempDir()
			// corrupt meta
			if err := os.WriteFile(filepath.Join(dir, "forest.json"), []byte("Hello, World!"), 0644); err != nil {
				t.Fatalf("cannot update meta: %v", err)
			}
			if _, err := open(dir); err == nil {
				t.Errorf("opening a state should fail")
			}
		})
	}
}

func TestState_StateModifications_Failing(t *testing.T) {
	for name, open := range mptStateFactories {
		t.Run(name, func(t *testing.T) {
			dir := t.TempDir()

			state, err := open(dir)
			if err != nil {
				t.Fatalf("cannot open state: %s", err)
			}

			// inject failing stock to trigger an error applying the update
			var injectedErr = errors.New("injectedError")
			ctrl := gomock.NewController(t)
			db := NewMockDatabase(ctrl)
			db.EXPECT().updateHashesFor(gomock.Any()).Return(common.Hash{}, nil, injectedErr).AnyTimes()
			db.EXPECT().GetAccountInfo(gomock.Any(), gomock.Any()).Return(AccountInfo{}, false, injectedErr).AnyTimes()
			db.EXPECT().SetAccountInfo(gomock.Any(), gomock.Any(), gomock.Any()).Return(NodeReference{}, injectedErr).AnyTimes()
			db.EXPECT().GetValue(gomock.Any(), gomock.Any(), gomock.Any()).Return(common.Value{}, injectedErr).AnyTimes()
			db.EXPECT().SetValue(gomock.Any(), gomock.Any(), gomock.Any(), gomock.Any()).Return(NodeReference{}, injectedErr).AnyTimes()
			db.EXPECT().VisitTrie(gomock.Any(), gomock.Any()).Return(injectedErr)
			state.trie.forest = db

			if _, err := state.Exists(common.Address{1}); !errors.Is(err, injectedErr) {
				t.Errorf("accessing data should fail")
			}
			if err := state.DeleteAccount(common.Address{1}); !errors.Is(err, injectedErr) {
				t.Errorf("accessing data should fail")
			}
			if _, err := state.GetBalance(common.Address{1}); !errors.Is(err, injectedErr) {
				t.Errorf("accessing data should fail")
			}
			if err := state.SetBalance(common.Address{1}, amount.New(1)); !errors.Is(err, injectedErr) {
				t.Errorf("accessing data should fail")
			}
			if _, err := state.GetNonce(common.Address{1}); !errors.Is(err, injectedErr) {
				t.Errorf("accessing data should fail")
			}
			if err := state.SetNonce(common.Address{1}, common.Nonce{1}); !errors.Is(err, injectedErr) {
				t.Errorf("accessing data should fail")
			}
			if _, err := state.GetStorage(common.Address{1}, common.Key{1}); !errors.Is(err, injectedErr) {
				t.Errorf("accessing data should fail")
			}
			if err := state.SetStorage(common.Address{1}, common.Key{1}, common.Value{1}); !errors.Is(err, injectedErr) {
				t.Errorf("accessing data should fail")
			}
			if _, err := state.GetCode(common.Address{1}); !errors.Is(err, injectedErr) {
				t.Errorf("accessing data should fail")
			}
			if err := state.SetCode(common.Address{1}, make([]byte, 10)); !errors.Is(err, injectedErr) {
				t.Errorf("accessing data should fail")
			}
			if _, err := state.GetCodeHash(common.Address{1}); !errors.Is(err, injectedErr) {
				t.Errorf("accessing data should fail")
			}
			if _, err := state.GetCodeSize(common.Address{1}); !errors.Is(err, injectedErr) {
				t.Errorf("accessing data should fail")
			}
			if _, err := state.GetHash(); !errors.Is(err, injectedErr) {
				t.Errorf("accessing data should fail")
			}
			update := common.Update{}
			update.CreatedAccounts = []common.Address{{1}}
			if _, err := state.Apply(0, update); !errors.Is(err, injectedErr) {
				t.Errorf("accessing data should fail")
			}
			nodeVisitor := NewMockNodeVisitor(ctrl)
			if err := state.Visit(nodeVisitor); !errors.Is(err, injectedErr) {
				t.Errorf("accessing data should fail")
			}
		})
	}
}

func TestState_HasEmptyStorage(t *testing.T) {
	for name, open := range mptStateFactories {
		t.Run(name, func(t *testing.T) {
			t.Run(name, func(t *testing.T) {
				dir := t.TempDir()

				state, err := open(dir)
				if err != nil {
					t.Fatalf("cannot open state: %s", err)
				}

				addr := common.Address{0x1}
				ctrl := gomock.NewController(t)
				db := NewMockDatabase(ctrl)
				db.EXPECT().HasEmptyStorage(gomock.Any(), addr)

				state.trie.forest = db
				state.HasEmptyStorage(addr)
			})
		})
	}
}

func TestState_StateModificationsWithoutErrorHaveExpectedEffects(t *testing.T) {
	for name, open := range mptStateFactories {
		t.Run(name, func(t *testing.T) {
			dir := t.TempDir()

			state, err := open(dir)
			if err != nil {
				t.Fatalf("cannot open state: %s", err)
			}

			balance := amount.New(1)
			if err := state.SetBalance(common.Address{1}, balance); err != nil {
				t.Errorf("error to set balance: %s", err)
			}
			if exists, err := state.Exists(common.Address{1}); err != nil || !exists {
				t.Errorf("account should exist: %v err: %s", exists, err)
			}
			if got, err := state.GetBalance(common.Address{1}); err != nil || balance != got {
				t.Errorf("wrong balance: %v != %v err: %s", got, balance, err)
			}

			nonce := common.Nonce{1}
			if err := state.SetNonce(common.Address{1}, nonce); err != nil {
				t.Errorf("error to set nonce: %s", err)
			}
			if got, err := state.GetNonce(common.Address{1}); err != nil || got != nonce {
				t.Errorf("wrong nonce: %v != %v err: %s", got, nonce, err)
			}

			value := common.Value{1}
			if err := state.SetStorage(common.Address{1}, common.Key{1}, value); err != nil {
				t.Errorf("error to set value: %s", err)
			}
			if got, err := state.GetStorage(common.Address{1}, common.Key{1}); err != nil || got != value {
				t.Errorf("wrong value: %v != %v err: %s", got, value, err)
			}

			code := []byte{1, 2, 3, 4, 5, 6}
			if err := state.SetCode(common.Address{1}, code); err != nil {
				t.Errorf("error to set code: %s", err)
			}
			// no change to apply the same code twice
			if err := state.SetCode(common.Address{1}, code); err != nil {
				t.Errorf("error to set code: %s", err)
			}
			if got, err := state.GetCode(common.Address{1}); err != nil || !slices.Equal(got, code) {
				t.Errorf("wrong code: %v != %v, err: %s", got, code, err)
			}
			if got, err := state.GetCodeSize(common.Address{1}); err != nil || got != len(code) {
				t.Errorf("wrong code size: %v != %v, err: %s", got, len(code), err)
			}
			if got, err := state.GetCodeHash(common.Address{1}); err != nil || got != common.Keccak256(code) {
				t.Errorf("wrong code hash: %v != %v err: %s", got, common.Keccak256(code), err)
			}

			if err := state.DeleteAccount(common.Address{1}); err != nil {
				t.Errorf("error to access data: %s", err)
			}
			if exists, err := state.Exists(common.Address{1}); err != nil || exists {
				t.Errorf("account should not exist: %v err: %s", exists, err)
			}

			emptyBalance := amount.New()
			if got, err := state.GetBalance(common.Address{1}); err != nil || got != emptyBalance {
				t.Errorf("wrong balance: %v != %v err: %s", got, emptyBalance, err)
			}
			var emptyNonce common.Nonce
			if got, err := state.GetNonce(common.Address{1}); err != nil || got != emptyNonce {
				t.Errorf("wrong nonce: %v != %v err: %s", got, emptyNonce, err)
			}
			var emptyValue common.Value
			if got, err := state.GetStorage(common.Address{1}, common.Key{1}); err != nil || got != emptyValue {
				t.Errorf("wrong value: %v != %v err: %s", got, emptyValue, err)
			}
			if got, err := state.GetCode(common.Address{1}); err != nil || got != nil {
				t.Errorf("wrong code: %v != nil, err: %s", got, err)
			}
			if got, err := state.GetCodeSize(common.Address{1}); err != nil || got != 0 {
				t.Errorf("wrong code size: %v != 0, err: %s", got, err)
			}
			if got, err := state.GetCodeHash(common.Address{1}); err != nil || got != emptyCodeHash {
				t.Errorf("wrong code hash: %v != %v err: %s", got, emptyCodeHash, err)
			}
			// set non-existing empty code is noop
			if err := state.SetCode(common.Address{1}, make([]byte, 0)); err != nil {
				t.Errorf("error to set code: %s", err)
			}

			if _, err := state.GetHash(); err != nil {
				t.Errorf("error to get hash: %s", err)
			}

			update := common.Update{}
			if _, err := state.Apply(0, update); err != nil {
				t.Errorf("error to apply: %s", err)
			}
			if state.GetSnapshotableComponents() != nil {
				t.Errorf("not implemented method should return nil")
			}
			if err := state.RunPostRestoreTasks(); err != nil {
				t.Errorf("error to access data: %s", err)
			}
		})
	}
}

func TestMptState_GetRootId(t *testing.T) {
	for name, open := range mptStateFactories {
		t.Run(name, func(t *testing.T) {
			dir := t.TempDir()

			state, err := open(dir)
			if err != nil {
				t.Fatalf("cannot open state: %s", err)
			}

			if got, want := state.GetRootId(), EmptyId(); got != want {
				t.Errorf("values do not match: got %v != want %v", got, want)
			}
		})
	}
}

func TestState_GetCodes(t *testing.T) {
	hasher := sha3.NewLegacyKeccak256()
	for name, open := range mptStateFactories {
		t.Run(name, func(t *testing.T) {
			dir := t.TempDir()

			state, err := open(dir)
			if err != nil {
				t.Fatalf("cannot open state: %s", err)
			}

			const size = 1000
			for i := 1; i < size; i++ {
				var address common.Address
				code := make([]byte, i)
				address[i%20] = byte(i)
				code[i-1] = byte(i)
				if err := state.SetCode(address, code); err != nil {
					t.Fatalf("cannot set code: %s", err)
				}
			}

			codes, err := state.GetCodes()
			if err != nil {
				t.Errorf("cannot get codes: %s", err)
			}
			if got, want := len(codes), size-1; got != want {
				t.Errorf("sizes do not much: got: %d != want: %d", got, want)
			}
			for i := 1; i < size; i++ {
				code := make([]byte, i)
				code[i-1] = byte(i)
				if got, want := codes[common.GetHash(hasher, code)], code; !slices.Equal(got, want) {
					t.Errorf("codes do not match: got: %v != %v", got, want)
				}
			}
		})
	}
}

func TestState_ForestErrorIsReportedInFlushAndClose(t *testing.T) {

	dir := t.TempDir()
	state, err := OpenGoFileState(dir, S4LiveConfig, NodeCacheConfig{Capacity: 1024})
	if err != nil {
		t.Fatalf("failed to open test state: %v", err)
	}

	injectedError := fmt.Errorf("injected error")
	ctrl := gomock.NewController(t)
	db := NewMockDatabase(ctrl)
	db.EXPECT().updateHashesFor(gomock.Any()).AnyTimes()
	db.EXPECT().Flush().AnyTimes()
	db.EXPECT().Close().AnyTimes()
	db.EXPECT().CheckErrors().Return(injectedError).Times(2)
	state.trie.forest = db

	if want, got := injectedError, state.Flush(); !errors.Is(got, want) {
		t.Errorf("missing forest error in Flush result, wanted %v, got %v", want, got)
	}
	if want, got := injectedError, state.Close(); !errors.Is(got, want) {
		t.Errorf("missing forest error in Close result, wanted %v, got %v", want, got)
	}
}

func TestState_Flush_WriteDirtyCodesOnly(t *testing.T) {
	dir := t.TempDir()
	state, err := OpenGoFileState(dir, S5LiveConfig, NodeCacheConfig{Capacity: 1024})
	if err != nil {
		t.Fatalf("failed to open test state: %v", err)
	}
	if err := state.SetCode(common.Address{}, []byte{0x12}); err != nil {
		t.Errorf("SetCode failed: %v", err)
	}
	if err := state.Flush(); err != nil {
		t.Errorf("Flush failed: %v", err)
	}

	stat1, err := os.Stat(dir + "/codes.dat")
	if err != nil {
		t.Errorf("failed to get modtime of codes file before second flush")
	}

	if err := state.Flush(); err != nil {
		t.Errorf("Flush failed: %v", err)
	}

	stat2, err := os.Stat(dir + "/codes.dat")
	if err != nil {
		t.Errorf("failed to get modtime of codes file after second flush")
	}
	if stat1.ModTime() != stat2.ModTime() {
		t.Errorf("codes written even when not dirty")
	}

	if err := state.SetCode(common.Address{}, []byte{0x12, 0x34}); err != nil {
		t.Errorf("SetCode failed: %v", err)
	}
	if err := state.Flush(); err != nil {
		t.Errorf("Flush failed: %v", err)
	}

	stat3, err := os.Stat(dir + "/codes.dat")
	if err != nil {
		t.Errorf("failed to get modtime of codes file after third flush")
	}
	if stat2.ModTime() == stat3.ModTime() {
		t.Errorf("codes not written when dirty")
	}
}

func TestState_writeCodes_WriteFailures(t *testing.T) {
	codes := make(map[common.Hash][]byte, 1)
	var h common.Hash
	code := make([]byte, 5)
	h[0] = byte(1)
	code[0] = byte(5)
	codes[h] = code

	// execute dry-run to compute the number of calls to io.Writer
	var count int
	{
		ctrl := gomock.NewController(t)
		osfile := utils.NewMockOsFile(ctrl)

		osfile.EXPECT().Write(gomock.Any()).AnyTimes().DoAndReturn(func([]byte) (int, error) {
			count++
			return 1, nil
		})
		if err := writeCodesTo(codes, osfile); err != nil {
			t.Fatalf("cannot execute writeCodesTo: %s", err)
		}
	}

	var injectedErr = errors.New("write error")
	ctrl := gomock.NewController(t)
	osfile := utils.NewMockOsFile(ctrl)

	// execute the computed number of loops and mock calls to io.Writer so that
	// the last one is failing.
	// This way all branches are exercised.
	for i := 0; i < count; i++ {
		t.Run(fmt.Sprintf("io_error_%d", i), func(t *testing.T) {
			calls := make([]*gomock.Call, 0, i+1)
			for j := 0; j < i; j++ {
				calls = append(calls, osfile.EXPECT().Write(gomock.Any()).Return(0, nil))
			}
			calls = append(calls, osfile.EXPECT().Write(gomock.Any()).Return(0, injectedErr))
			gomock.InOrder(calls...)

			if err := writeCodesTo(codes, osfile); !errors.Is(err, injectedErr) {
				t.Errorf("writing roots should fail")
			}
		})

	}
}

func TestState_writeCodes_CannotCreateTheOutputFile(t *testing.T) {
	dir := t.TempDir()
	file := filepath.Join(dir, "codes")
	if err := os.Mkdir(file, os.FileMode(0644)); err != nil {
		t.Fatalf("cannot create dir: %s", err)
	}
	if err := writeCodes(make(map[common.Hash][]byte, 1), file); err == nil {
		t.Errorf("writing roots should fail")
	}
}

func TestState_readCodes_Cannot_Read(t *testing.T) {
	dir := t.TempDir()
	file := filepath.Join(dir, "dir")
	if err := os.Mkdir(file, os.FileMode(0)); err != nil {
		t.Fatalf("cannot create dir: %s", err)
	}
	if _, err := readCodes(file); err == nil {
		t.Errorf("reading codes should fail")
	}
}

func TestState_parseCodes_ReadFailures(t *testing.T) {
	var injectedErr = errors.New("read error")
	ctrl := gomock.NewController(t)
	osfile := utils.NewMockOsFile(ctrl)

	var h common.Hash
	sizes := []int{len(h), 4, 100}
	// execute three times - parseCode calls io.Reader three times to get [<key>, <length>, <code>]
	for i := 0; i < 3; i++ {
		calls := make([]*gomock.Call, 0, i+1)
		for j := 0; j < i; j++ {
			pos := j
			call := osfile.EXPECT().Read(gomock.Any()).DoAndReturn(func(buf []byte) (int, error) {
				buf[0] = 1             // fill in an non-zero value not to return an empty array
				return sizes[pos], nil // returning expected size causes this io.Reader is called exactly once
			})
			calls = append(calls, call)
		}
		calls = append(calls, osfile.EXPECT().Read(gomock.Any()).Return(1, injectedErr))
		gomock.InOrder(calls...)

		if _, err := parseCodes(osfile); !errors.Is(err, injectedErr) {
			t.Errorf("reading codes should fail")
		}

	}
}

func TestEstimatePerNodeMemoryUsage(t *testing.T) {

	// Use the size of the largest node
	var maxNodeSize uintptr
	if cur := unsafe.Sizeof(BranchNode{}); cur > maxNodeSize {
		maxNodeSize = cur
	}
	if cur := unsafe.Sizeof(AccountNode{}); cur > maxNodeSize {
		maxNodeSize = cur
	}
	if cur := unsafe.Sizeof(ExtensionNode{}); cur > maxNodeSize {
		maxNodeSize = cur
	}
	if cur := unsafe.Sizeof(ValueNode{}); cur > maxNodeSize {
		maxNodeSize = cur
	}

	ownerSize := unsafe.Sizeof(nodeOwner{})
	indexEntrySize := unsafe.Sizeof(NodeId(0)) + unsafe.Sizeof(ownerPosition(0))
	sharedNodeSize := unsafe.Sizeof(shared.Shared[Node]{})

	staticSizes := ownerSize + indexEntrySize
	dynamicSizes := maxNodeSize + sharedNodeSize

	lowerLimit := staticSizes + dynamicSizes
	upperLimit := staticSizes + uintptr(float32(dynamicSizes)*1.2)

	got := EstimatePerNodeMemoryUsage()
	if got < int(lowerLimit) {
		t.Errorf("Estimated nodes size is too small, wanted at least %d, got %d", lowerLimit, got)
	}
	if got > int(upperLimit) {
		t.Errorf("Estimated nodes size is too big, wanted at most %d, got %d", upperLimit, got)
	}
}

func runFlushBenchmark(b *testing.B, config MptConfig, forceDirtyNodes bool) {
	numAccounts := 100_000
	state, err := OpenGoFileState(b.TempDir(), config, NodeCacheConfig{Capacity: numAccounts})
	if err != nil {
		b.Fatalf("failed to open state, err %v", err)
	}

	// Create some content in the MPT large enough to
	// fill the full node cache.
	addrs := getTestAddresses(numAccounts)
	for j, addr := range addrs {
		if j%(numAccounts/2) == 0 && j > 0 {
			if _, _, err = state.UpdateHashes(); err != nil {
				b.Fatalf("failed to update hashes: %v", err)
			}
		}
		err = state.CreateAccount(addr)
		if err != nil {
			b.Fatalf("failed to create account: %v", err)
		}
	}
	if _, _, err = state.UpdateHashes(); err != nil {
		b.Fatalf("failed to update hashes: %v", err)
	}

	// Add some codes to be flushed.
	for i := 0; i < numAccounts; i++ {
		state.code[common.Hash{byte(i >> 8), byte(i)}] = make([]byte, 100)
	}

	if err = state.Flush(); err != nil {
		b.Fatalf("failed to flush state: %v", err)
	}

	for i := 0; i < b.N; i++ {
		if forceDirtyNodes {
			// Mark all nodes in the cache as dirty.
			state.trie.forest.(*Forest).nodeCache.ForEach(func(id NodeId, node *shared.Shared[Node]) {
				handle := node.GetWriteHandle()
				switch node := handle.Get().(type) {
				case *BranchNode:
					node.clean = false
				case *ExtensionNode:
					node.clean = false
				case *ValueNode:
					node.clean = false
				case *AccountNode:
					node.clean = false
				}
				handle.Release()
			})
			state.codeDirty = true
		}
		if err = state.Flush(); err != nil {
			b.Fatalf("failed to flush state: %v", err)
		}
	}

	if err = state.Close(); err != nil {
		b.Fatalf("failed to close state: %v", err)
	}

}

// To run these benchmarks, use the following command:
// go test ./database/mpt -run none -bench BenchmarkMptState_ArchiveFlush --benchtime 10s

func BenchmarkMptState_ArchiveFlush(b *testing.B) {
	runFlushBenchmark(b, S5ArchiveConfig, false)
}

func BenchmarkMptState_ArchiveFlushForcedDirty(b *testing.B) {
	runFlushBenchmark(b, S5ArchiveConfig, true)
}<|MERGE_RESOLUTION|>--- conflicted
+++ resolved
@@ -34,12 +34,6 @@
 )
 
 var stateFactories = map[string]func(string) (io.Closer, error){
-<<<<<<< HEAD
-	"memory":  func(dir string) (io.Closer, error) { return OpenGoMemoryState(dir, S5LiveConfig, 1024) },
-	"file":    func(dir string) (io.Closer, error) { return OpenGoFileState(dir, S5LiveConfig, 1024) },
-	"archive": func(dir string) (io.Closer, error) { return OpenArchiveTrie(dir, S5ArchiveConfig, 1024) },
-	"verify":  func(dir string) (io.Closer, error) { return openVerificationNodeSource(nil, dir, S5LiveConfig) },
-=======
 	"memory": func(dir string) (io.Closer, error) {
 		return OpenGoMemoryState(dir, S5LiveConfig, NodeCacheConfig{Capacity: 1024})
 	},
@@ -49,8 +43,7 @@
 	"archive": func(dir string) (io.Closer, error) {
 		return OpenArchiveTrie(dir, S5ArchiveConfig, NodeCacheConfig{Capacity: 1024})
 	},
-	"verify": func(dir string) (io.Closer, error) { return openVerificationNodeSource(dir, S5LiveConfig) },
->>>>>>> deaa6b41
+	"verify": func(dir string) (io.Closer, error) { return openVerificationNodeSource(nil, dir, S5LiveConfig) },
 }
 
 var mptStateFactories = map[string]func(string) (*MptState, error){
