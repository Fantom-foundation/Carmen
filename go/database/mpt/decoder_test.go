// Copyright (c) 2024 Fantom Foundation
//
// Use of this software is governed by the Business Source License included
// in the LICENSE file and at fantom.foundation/bsl11.
//
// Change Date: 2028-4-16
//
// On the date above, in accordance with the Business Source License, use of
// this software will be governed by the GNU Lesser General Public License v3.

package mpt

import (
	"fmt"
	"slices"
	"testing"

	"github.com/Fantom-foundation/Carmen/go/common"
	"github.com/Fantom-foundation/Carmen/go/common/amount"
	"github.com/Fantom-foundation/Carmen/go/database/mpt/rlp"
	"go.uber.org/mock/gomock"
)

func TestDecoder_CanDecodeNodes(t *testing.T) {
	hash := common.Keccak256([]byte{0x01, 0x02, 0x03, 0x04})

	value := []byte{0x11, 0x22, 0x33, 0x44}
	valueRlp := rlp.Encode(rlp.String{Str: value})
	var commonValue common.Value
	copy(commonValue[32-len(value):], value[:])

	valueNode := rlp.List{Items: []rlp.Item{rlp.String{Str: []byte{0x20, 0x12, 0x34}}, rlp.String{Str: valueRlp}}}
	valueNodeRlp := rlp.Encode(valueNode)
	var valueNodeRlpAsHash common.Hash
	copy(valueNodeRlpAsHash[:], valueNodeRlp)

	childrenHashes := [16]common.Hash{
		hash,
		hash,
		EmptyNodeEthereumHash,
		hash,
		hash,
		hash,
		hash,
		EmptyNodeEthereumHash,
		EmptyNodeEthereumHash,
		hash,
		hash,
		EmptyNodeEthereumHash,
		hash,
		valueNodeRlpAsHash,
		valueNodeRlpAsHash,
		hash,
	}

	embeddedChildrenSizes := [16]uint16{}

	childrenRlp := make([]rlp.Item, 17)
	for i := 0; i < 16; i++ {
		childrenRlp[i] = rlp.String{Str: childrenHashes[i][:]}
		if childrenHashes[i] == valueNodeRlpAsHash {
			childrenRlp[i] = valueNode // inject real size slice, not a 32bit hash
			embeddedChildrenSizes[i] = uint16(len(valueNodeRlp))
		}
	}
	childrenRlp[16] = rlp.String{}

	nonce := common.Nonce{0xAA}
	balance := amount.New(0xBB)
	accountDetailEmptyStorage := rlp.List{Items: []rlp.Item{
		rlp.Uint64{Value: nonce.ToUint64()},
		rlp.BigInt{Value: balance.ToBig()},
		rlp.String{Str: EmptyNodeEthereumHash[:]},
		rlp.String{Str: hash[:]}},
	}

	accountDetailStorage := rlp.List{Items: []rlp.Item{
		rlp.Uint64{Value: nonce.ToUint64()},
		rlp.BigInt{Value: balance.ToBig()},
		rlp.String{Str: hash[:]},
		rlp.String{Str: hash[:]}},
	}

	key1 := common.Key{0x12, 0x34}
	key2 := common.Key{0x01, 0x23, 0x45}

	address1Path := CreatePathFromNibbles([]Nibble{0x1, 0x2, 0x3, 0x4})
	address2Path := CreatePathFromNibbles([]Nibble{0x1, 0x2, 0x3, 0x4, 0x5})

	tests := map[string]struct {
		item     rlp.Item
		expected Node
	}{
		"empty": {
			rlp.String{},
			EmptyNode{},
		},
		"even extension": {
			rlp.List{Items: []rlp.Item{rlp.String{Str: []byte{0x00, 0x12, 0x34}}, rlp.String{Str: hash[:]}}},
			&ExtensionNode{path: CreatePathFromNibbles([]Nibble{0x1, 0x2, 0x3, 0x4}), nextHash: hash, nextIsEmbedded: false},
		},
		"odd extension": {
			rlp.List{Items: []rlp.Item{rlp.String{Str: []byte{0x11, 0x23, 0x45}}, rlp.String{Str: hash[:]}}},
			&ExtensionNode{path: CreatePathFromNibbles([]Nibble{0x1, 0x2, 0x3, 0x4, 0x5}), nextHash: hash, nextIsEmbedded: false},
		},
		"even extension - embedded": {
			rlp.List{Items: []rlp.Item{rlp.String{Str: []byte{0x00, 0x12, 0x34}}, valueNode}},
			&ExtensionNode{path: CreatePathFromNibbles([]Nibble{0x1, 0x2, 0x3, 0x4}), nextHash: valueNodeRlpAsHash, nextIsEmbedded: true},
		},
		"odd extension - embedded": {
			rlp.List{Items: []rlp.Item{rlp.String{Str: []byte{0x11, 0x23, 0x45}}, valueNode}},
			&ExtensionNode{path: CreatePathFromNibbles([]Nibble{0x1, 0x2, 0x3, 0x4, 0x5}), nextHash: valueNodeRlpAsHash, nextIsEmbedded: true},
		},
		"even value": {
			rlp.List{Items: []rlp.Item{rlp.String{Str: []byte{0x20, 0x12, 0x34}}, rlp.String{Str: valueRlp}}},
			&ValueNode{key: key1, value: commonValue, pathLength: 4},
		},
		"odd value": {
			rlp.List{Items: []rlp.Item{rlp.String{Str: []byte{0x31, 0x23, 0x45}}, rlp.String{Str: valueRlp}}},
			&ValueNode{key: key2, value: commonValue, pathLength: 5},
		},
		"branch": {
			rlp.List{Items: childrenRlp},
			&BranchNode{hashes: childrenHashes, embeddedChildren: (1 << 14) | (1 << 13)},
		},
		"even account empty storage": {
			rlp.List{Items: []rlp.Item{rlp.String{Str: []byte{0x20, 0x12, 0x34}}, rlp.String{Str: rlp.Encode(accountDetailEmptyStorage)}}},
			&decodedAccountNode{AccountNode{info: AccountInfo{nonce, balance, hash}, storageHash: EmptyNodeEthereumHash, pathLength: 4}, address1Path},
		},
		"even account with storage": {
			rlp.List{Items: []rlp.Item{rlp.String{Str: []byte{0x20, 0x12, 0x34}}, rlp.String{Str: rlp.Encode(accountDetailStorage)}}},
			&decodedAccountNode{AccountNode{info: AccountInfo{nonce, balance, hash}, storageHash: hash, pathLength: 4}, address1Path},
		},
		"odd account empty storage": {
			rlp.List{Items: []rlp.Item{rlp.String{Str: []byte{0x31, 0x23, 0x45}}, rlp.String{Str: rlp.Encode(accountDetailEmptyStorage)}}},
			&decodedAccountNode{AccountNode{info: AccountInfo{nonce, balance, hash}, storageHash: EmptyNodeEthereumHash, pathLength: 5}, address2Path},
		},
		"odd account with storage": {
			rlp.List{Items: []rlp.Item{rlp.String{Str: []byte{0x31, 0x23, 0x45}}, rlp.String{Str: rlp.Encode(accountDetailStorage)}}},
			&decodedAccountNode{AccountNode{info: AccountInfo{nonce, balance, hash}, storageHash: hash, pathLength: 5}, address2Path},
		},
	}

	for name, test := range tests {
		t.Run(name, func(t *testing.T) {
			rlp := rlp.Encode(test.item)
			got, err := DecodeFromRlp(rlp)
			if err != nil {
				t.Fatalf("failed to decode node: %v", err)
			}

			matchNodesRlpDecoded(t, test.expected, got)
		})
	}
}

func TestDecoder_DecodeEmbeddedNode_CanDecode(t *testing.T) {
	value := []byte{0x11, 0x22, 0x33, 0x44}
	valueRlp := rlp.Encode(rlp.String{Str: value})
	valueNode := rlp.List{Items: []rlp.Item{rlp.String{Str: []byte{0x20, 0x12, 0x34}}, rlp.String{Str: valueRlp}}}
	valueNodeRlp := rlp.Encode(valueNode)

	var commonValue common.Value
	copy(commonValue[32-len(value):], value[:])

	extNodeRlp := rlp.List{Items: []rlp.Item{rlp.String{Str: []byte{0x11, 0x23, 0x45}}, rlp.String{Str: valueNodeRlp}}}

	extNode, err := DecodeFromRlp(rlp.Encode(extNodeRlp))
	if err != nil {
		t.Fatalf("failed to decode node: %v", err)
	}

	got, err := DecodeFromRlp(extNode.(*ExtensionNode).nextHash[:])
	if err != nil {
		t.Fatalf("failed to decode node: %v", err)
	}

	expectedValueNode := ValueNode{key: common.Key{0x12, 0x34}, value: commonValue, pathLength: 4}
	if matchNodesRlpDecoded(t, &expectedValueNode, got); err != nil {
		t.Fatalf("failed to match nodes: %v", err)
	}
}

func TestDecoder_CorruptedRlp(t *testing.T) {
	str := rlp.String{Str: []byte{0xFF}}
	hash := common.Keccak256([]byte{0xAA, 0xBB, 0xCC, 0xDD, 0xEE, 0xFF})
	longStr := rlp.String{Str: hash[:]}
	strLongerThan32 := rlp.String{Str: make([]byte, 33)}
	for i := 0; i < len(strLongerThan32.Str); i++ {
		strLongerThan32.Str[i] = 0xFF
	}
	threeItemsList := rlp.String{Str: rlp.Encode(rlp.List{Items: []rlp.Item{strLongerThan32, str, str}})}
	tooLongNumberItemsList := rlp.String{Str: rlp.Encode(rlp.List{Items: []rlp.Item{longStr, longStr, longStr, longStr}})}

	list := rlp.List{Items: []rlp.Item{strLongerThan32, str, str, str}}
	trailingBytes := rlp.Encode(threeItemsList)
	trailingBytes = append(trailingBytes, 0x01, 0x02, 0x03)

	nonceNotStr := rlp.String{Str: rlp.Encode(rlp.List{Items: []rlp.Item{rlp.List{}, longStr, longStr, longStr}})}
	nonceWrongNumber := rlp.String{Str: rlp.Encode(rlp.List{Items: []rlp.Item{longStr, longStr, longStr, longStr}})}

	balanceNotStr := rlp.String{Str: rlp.Encode(rlp.List{Items: []rlp.Item{str, rlp.List{}, longStr, longStr}})}
	balanceWrongNumber := rlp.String{Str: rlp.Encode(rlp.List{Items: []rlp.Item{str, strLongerThan32, longStr, longStr}})}

	storageNotStr := rlp.String{Str: rlp.Encode(rlp.List{Items: []rlp.Item{str, str, rlp.List{}, longStr}})}
	storageTooLong := rlp.String{Str: rlp.Encode(rlp.List{Items: []rlp.Item{str, str, strLongerThan32, longStr}})}

	codeHashNotStr := rlp.String{Str: rlp.Encode(rlp.List{Items: []rlp.Item{str, str, longStr, rlp.List{}}})}
	codeHashTooLong := rlp.String{Str: rlp.Encode(rlp.List{Items: []rlp.Item{str, str, longStr, strLongerThan32}})}

	childrenTooLongHashes := make([]rlp.Item, 17)
	for i := 0; i < len(childrenTooLongHashes); i++ {
		childrenTooLongHashes[i] = strLongerThan32
	}

	childrenNotStrings := make([]rlp.Item, 17)
	for i := 0; i < len(childrenNotStrings); i++ {
		childrenNotStrings[i] = list
	}

	tests := map[string]struct {
		rlp []byte
	}{
		"":                                         {},
		"single string":                            {rlp: rlp.EncodeInto([]byte{}, str)},
		"3 items list":                             {rlp: rlp.EncodeInto([]byte{}, rlp.List{Items: []rlp.Item{str, str, str}})},
		"two items node, path is list":             {rlp: rlp.EncodeInto([]byte{}, rlp.List{Items: []rlp.Item{list, str}})},
		"possible value but nested list":           {rlp: rlp.EncodeInto([]byte{}, rlp.List{Items: []rlp.Item{rlp.String{Str: []byte{0x31, 0x23, 0x45}}, rlp.List{}}})},
		"possible value but too long key":          {rlp: rlp.EncodeInto([]byte{}, rlp.List{Items: []rlp.Item{rlp.String{Str: append([]byte{0x31, 0x23, 0x45}, strLongerThan32.Str...)}, str}})},
		"possible ext emb list too long":           {rlp: rlp.EncodeInto([]byte{}, rlp.List{Items: []rlp.Item{rlp.String{Str: []byte{0x00, 0x12, 0x34}}, rlp.List{Items: []rlp.Item{str, strLongerThan32}}}})},
		"possible ext but too long hash":           {rlp: rlp.EncodeInto([]byte{}, rlp.List{Items: []rlp.Item{rlp.String{Str: []byte{0x00, 0x12, 0x34}}, strLongerThan32}})},
		"possible account but 3 items nested list": {rlp: rlp.EncodeInto([]byte{}, rlp.List{Items: []rlp.Item{str, threeItemsList}})},
		"possible account but nested empty":        {rlp: rlp.EncodeInto([]byte{}, rlp.List{Items: []rlp.Item{str, rlp.String{Str: trailingBytes}}})},
		"possible account but nonce not string":    {rlp: rlp.EncodeInto([]byte{}, rlp.List{Items: []rlp.Item{str, nonceNotStr}})},
		"possible account but nonce wrong number":  {rlp: rlp.EncodeInto([]byte{}, rlp.List{Items: []rlp.Item{str, nonceWrongNumber}})},
		"possible account but balance not string":  {rlp: rlp.EncodeInto([]byte{}, rlp.List{Items: []rlp.Item{str, balanceNotStr}})},
		"possible account but balance too long":    {rlp: rlp.EncodeInto([]byte{}, rlp.List{Items: []rlp.Item{str, balanceWrongNumber}})},
		"possible account but storage not string":  {rlp: rlp.EncodeInto([]byte{}, rlp.List{Items: []rlp.Item{str, storageNotStr}})},
		"possible account but storage too long":    {rlp: rlp.EncodeInto([]byte{}, rlp.List{Items: []rlp.Item{str, storageTooLong}})},
		"possible account but codeHash not string": {rlp: rlp.EncodeInto([]byte{}, rlp.List{Items: []rlp.Item{str, codeHashNotStr}})},
		"possible account but codeHash too long":   {rlp: rlp.EncodeInto([]byte{}, rlp.List{Items: []rlp.Item{str, codeHashTooLong}})},
		"possible account but long address":        {rlp: rlp.EncodeInto([]byte{}, rlp.List{Items: []rlp.Item{tooLongNumberItemsList, strLongerThan32}})},
		"possible branch too long child":           {rlp: rlp.EncodeInto([]byte{}, rlp.List{Items: childrenTooLongHashes})},
		"possible branch child not strings":        {rlp: rlp.EncodeInto([]byte{}, rlp.List{Items: childrenNotStrings})},
	}

	for name, test := range tests {
		t.Run(name, func(t *testing.T) {
			if _, err := DecodeFromRlp(test.rlp); err == nil {
				t.Fatalf("expected error, got nil")
			}
		})
	}
}

func Test_isCompactPathLeafNode(t *testing.T) {
	tests := make([]struct {
		path   []byte
		isLeaf bool
	}, 0, 0xFF)

	for i := 0; i < 0xFF; i++ {
		tests = append(tests, struct {
			path   []byte
			isLeaf bool
		}{path: []byte{byte(i)}, isLeaf: i&0b_0010_0000 != 0})

	}

	for _, test := range tests {
		t.Run(fmt.Sprintf("%v", test), func(t *testing.T) {
			if got, want := isEncodedLeafNode(test.path), test.isLeaf; got != want {
				t.Errorf("unexpected result, got %v, want %v", got, want)
			}
		})
	}
}

func Test_compactPathToNibbles(t *testing.T) {
	tests := map[string]struct {
		path    []byte
		nibbles []Nibble
	}{
		"even extension": {[]byte{0x00, 0x12, 0x34}, []Nibble{0x1, 0x2, 0x3, 0x4}},
		"odd extension":  {[]byte{0x11, 0x23, 0x45}, []Nibble{0x1, 0x2, 0x3, 0x4, 0x5}},
		"even leaf":      {[]byte{0x20, 0x12, 0x34}, []Nibble{0x1, 0x2, 0x3, 0x4}},
		"odd leaf":       {[]byte{0x31, 0x23, 0x45}, []Nibble{0x1, 0x2, 0x3, 0x4, 0x5}},
	}

	for name, test := range tests {
		t.Run(name, func(t *testing.T) {
			if got, want := compactPathToNibbles(test.path), test.nibbles; !slices.Equal(got, want) {
				t.Errorf("unexpected result, got %v, want %v", got, want)
			}
		})
	}
}

func TestDecoder_Decode_Node_Instances(t *testing.T) {
	ctrl := gomock.NewController(t)

	address := common.Address{0xAB, 0xCD, 0xEF}
	key := common.Key{0x12, 0x34, 0x56, 0x78}

	var shortValue common.Value
	shortValue[15] = 0xA
	shortValue[16] = 0xB

	ctxt := newNodeContextWithConfig(t, ctrl, S5LiveConfig)

	childHashes := ChildHashes{}
	for i := 0; i < 16; i++ {
		if i == 0xA {
			continue
		}
		childHashes[Nibble(i)] = EmptyNodeEthereumHash
	}

	tests := map[string]struct {
		desc NodeDesc
	}{
		"branchNode": {&Branch{
			children: Children{
<<<<<<< HEAD
				0xA: &Account{address: address, pathLength: 39, info: AccountInfo{Nonce: common.Nonce{0x01}, Balance: amount.New(2), CodeHash: common.Hash{0x03}}},
			}}},
		"extensionNode": {&Extension{
			path: AddressToNibblePath(address, ctxt)[0:30],
			next: &Account{address: address, pathLength: 10, info: AccountInfo{Nonce: common.Nonce{0x01}, Balance: amount.New(2), CodeHash: common.Hash{0x03}}},
		}},
		"accountNode": {&Account{address: address, pathLength: 40, info: AccountInfo{Nonce: common.Nonce{0x01}, Balance: amount.New(2), CodeHash: common.Hash{0x03}}}},
		"valueNode":   {&Value{key: key, length: 64, value: common.Value{0x01, 0x02, 0x03, 0x04}}},
=======
				0xA: &Account{address: address, pathLength: 39, info: AccountInfo{Nonce: common.Nonce{0x00, 0x01}, Balance: common.Balance{0x00, 0x02}, CodeHash: common.Hash{0x00, 0x03}}},
			},
			childHashes: childHashes,
		}},
		"extensionNode": {&Extension{
			path: AddressToNibblePath(address, ctxt)[0:30],
			next: &Account{address: address, pathLength: 10, info: AccountInfo{Nonce: common.Nonce{0x00, 0x01}, Balance: common.Balance{0x00, 0x02}, CodeHash: common.Hash{0x00, 0x03}}},
		}},
		"extensionNode - next empty hash": {&Extension{
			path:     AddressToNibblePath(address, ctxt)[0:30],
			nextHash: &EmptyNodeEthereumHash,
		}},
		"extensionNode - next empty node": {&Extension{
			path: AddressToNibblePath(address, ctxt)[0:30],
			next: &Empty{},
		}},
		"accountNode": {&Account{address: address, pathLength: 40, info: AccountInfo{Nonce: common.Nonce{0x00, 0x01}, Balance: common.Balance{0x00, 0x02}, CodeHash: common.Hash{0x00, 0x03}}}},
		"valueNode":   {&Value{key: key, length: 64, value: shortValue}},
>>>>>>> a81e0f65
		"emptyNode":   {&Empty{}},
	}

	for name, test := range tests {
		t.Run(name, func(t *testing.T) {
			_, node := ctxt.Build(test.desc)
			handle := node.GetReadHandle()
			defer handle.Release()

			want := handle.Get()
			rlp, err := encodeToRlp(want, ctxt, []byte{})
			if err != nil {
				t.Fatalf("failed to encode node: %v", err)
			}

			got, err := DecodeFromRlp(rlp)
			if err != nil {
				t.Fatalf("failed to decode node: %v", err)
			}

			matchNodesRlpDecoded(t, customiseNodePaths(ctxt, want, 0), got)
		})
	}
}

func TestDecoder_Decode_ExtensionNodeHasEmbeddedValue(t *testing.T) {
	ctrl := gomock.NewController(t)

	key := common.Key{0x12, 0x34, 0x56, 0x78}

	var shortValue common.Value
	shortValue[15] = 0xA
	shortValue[16] = 0xB

	ctxt := newNodeContextWithConfig(t, ctrl, S5LiveConfig)

	tests := map[string]struct {
		desc NodeDesc
	}{
		"extensionNode embedded": {&Extension{
			path:         KeyToNibblePath(key, ctxt)[0:60],
			nextEmbedded: true,
			next:         &Value{key: key, length: 4, value: shortValue},
		}},
	}

	for name, test := range tests {
		t.Run(name, func(t *testing.T) {
			_, node := ctxt.Build(test.desc)
			handle := node.GetReadHandle()
			defer handle.Release()
			want := handle.Get()

			wantExt, ok := want.(*ExtensionNode)
			if !ok {
				t.Fatalf("expected *ExtensionNode, got %T", want)
			}
			if wantExt.nextIsEmbedded {
				got, err := DecodeFromRlp(wantExt.nextHash[:])
				if err != nil {
					t.Fatalf("failed to decode embedded node: %v", err)
				}
				wantHandle, err := ctxt.getReadAccess(&wantExt.next)
				if err != nil {
					t.Fatalf("failed to get read handle: %v", err)
				}
				defer wantHandle.Release()
				matchNodesRlpDecoded(t, customiseNodePaths(ctxt, wantHandle.Get(), wantExt.path.Length()), got)
			} else {
				t.Fatalf("expected embedded node, got hash")
			}
		})
	}
}

func TestDecoder_Decode_AccountNode_Instances_Above20bytesPaths(t *testing.T) {
	ctrl := gomock.NewController(t)

	address := common.Address{1}

	ctxt := newNodeContextWithConfig(t, ctrl, S5LiveConfig)
	nibbles := AddressToNibblePath(address, ctxt)

	childHashes := ChildHashes{}
	for i := 0; i < 16; i++ {
		if Nibble(i) == nibbles[0] {
			continue
		}
		childHashes[Nibble(i)] = EmptyNodeEthereumHash
	}

	tests := map[string]struct {
		desc NodeDesc
	}{
		"branchNode": {&Branch{
			children: Children{
				nibbles[0]: &Account{address: address, pathLength: 63, info: AccountInfo{Nonce: common.Nonce{0x01}}},
			},
			childHashes: childHashes,
		}},
		"extensionNode": {&Extension{
			path: nibbles[0:10],
			next: &Account{address: address, pathLength: 54, info: AccountInfo{Nonce: common.Nonce{0x01}}},
		}},
		"accountNode": {&Account{address: address, pathLength: 64, info: AccountInfo{Nonce: common.Nonce{0x01}}}},
	}

	for name, test := range tests {
		t.Run(name, func(t *testing.T) {
			_, node := ctxt.Build(test.desc)
			handle := node.GetReadHandle()
			defer handle.Release()

			want := handle.Get()
			rlp, err := encodeToRlp(want, ctxt, []byte{})
			if err != nil {
				t.Fatalf("failed to encode node: %v", err)
			}

			got, err := DecodeFromRlp(rlp)
			if err != nil {
				t.Fatalf("failed to decode node: %v", err)
			}

			matchNodesRlpDecoded(t, customiseNodePaths(ctxt, want, 0), got)
		})
	}
}

func TestDecoder_Decode_BranchNodeHasEmbeddedValue(t *testing.T) {
	ctrl := gomock.NewController(t)

	key := common.Key{0x12, 0x34, 0x56, 0x78}

	var shortValue common.Value
	shortValue[15] = 0xA
	shortValue[16] = 0xB

	ctxt := newNodeContextWithConfig(t, ctrl, S5LiveConfig)

	tests := map[string]struct {
		desc NodeDesc
	}{
		"branchNode embedded": {&Branch{
			embeddedChildren: []bool{false, false, false, false, false, false, false, false, false, false, true},
			children: Children{
				0xA: &Value{key: key, length: 10, value: shortValue},
			}}},
	}

	for name, test := range tests {
		t.Run(name, func(t *testing.T) {
			_, node := ctxt.Build(test.desc)
			handle := node.GetReadHandle()
			defer handle.Release()
			want := handle.Get()

			wantBranch, ok := want.(*BranchNode)
			if !ok {
				t.Fatalf("expected *BranchNode, got %T", want)
			}
			var hasEmbedded bool
			for i, hash := range wantBranch.hashes {
				if wantBranch.isEmbedded(byte(i)) {
					got, err := DecodeFromRlp(hash[:])
					if err != nil {
						t.Fatalf("failed to decode embedded node: %v", err)
					}
					wantHandle, err := ctxt.getReadAccess(&wantBranch.children[byte(i)])
					if err != nil {
						t.Fatalf("failed to get read handle: %v", err)
					}
					// the number 54 is at the moment hardcoded to fit the test case 'branchNode embedded'
					matchNodesRlpDecoded(t, customiseNodePaths(ctxt, wantHandle.Get(), 54), got)
					wantHandle.Release()
					hasEmbedded = true
				}
			}
			if !hasEmbedded {
				t.Fatalf("expected embedded node, got hash")
			}
		})
	}
}

// customiseNodePaths modifies input nodes as keys and addresses are different after RLP decoding.
// RLP decoded contains hashes of keys and addresses, not the original values.
func customiseNodePaths(ctxt NodeSource, node Node, prevPathLength int) Node {
	res := node
	switch node := node.(type) {
	case *AccountNode:
		nibbles := AddressToNibblePath(node.address, ctxt)[64-node.pathLength:]
		path := CreatePathFromNibbles(nibbles)
		res = &decodedAccountNode{*node, path}
	case *ValueNode:
		nibbles := KeyToNibblePath(node.key, ctxt)
		path := CreatePathFromNibbles(nibbles)
		var key common.Key
		copy(key[:], path.ShiftLeft(prevPathLength).GetPackedNibbles())
		node.key = key
	}
	return res
}

func matchNodesRlpDecoded(t *testing.T, a, b Node) {
	t.Helper()

	switch aa := a.(type) {
	case EmptyNode:
		if _, ok := b.(EmptyNode); !ok {
			t.Fatalf("expected EmptyNode, got %T", b)
		}
	case *ExtensionNode:
		bb, ok := b.(*ExtensionNode)
		if !ok {
			t.Fatalf("expected *ExtensionNode, got %T", b)
		}
		if aa.path != bb.path {
			t.Errorf("expected path %v, got %v", aa.path, bb.path)
		}
		if aa.nextHash != bb.nextHash {
			t.Errorf("expected nextHash %v, got %v", aa.nextHash, bb.nextHash)
		}
		if aa.nextIsEmbedded != bb.nextIsEmbedded {
			t.Errorf("expected nextIsEmbedded %v, got %v", aa.nextIsEmbedded, bb.nextIsEmbedded)
		}
	case *ValueNode:
		bb, ok := b.(*ValueNode)
		if !ok {
			t.Fatalf("expected *ValueNode, got %T", b)
		}
		if aa.key != bb.key {
			t.Errorf("expected key %v, got %v", aa.key, bb.key)
		}
		if aa.value != bb.value {
			t.Errorf("expected value %v, got %v", aa.value, bb.value)
		}
		if aa.pathLength != bb.pathLength {
			t.Errorf("expected pathLength %v, got %v", aa.pathLength, bb.pathLength)
		}
	case *BranchNode:
		bb, ok := b.(*BranchNode)
		if !ok {
			t.Fatalf("expected *BranchNode, got %T", b)
		}
		if aa.embeddedChildren != bb.embeddedChildren {
			t.Errorf("expected embeddedChildren %v, got %v", aa.embeddedChildren, bb.embeddedChildren)
		}
		if aa.hashes != bb.hashes {
			t.Errorf("expected hashes %v, got %v", aa.hashes, bb.hashes)
		}
	case *decodedAccountNode:
		bb, ok := b.(*decodedAccountNode)
		if !ok {
			t.Errorf("expected *AccountNode, got %T", b)
		}
		if aa.suffix != bb.suffix {
			t.Errorf("expected address path %v, got %v", aa.suffix, bb.suffix)
		}
		if aa.info != bb.info {
			t.Errorf("expected info %v, got %v", aa.info, bb.info)
		}
		if aa.storageHash != bb.storageHash {
			t.Errorf("expected storageHash %v, got %v", aa.storageHash, bb.storageHash)
		}
		if aa.pathLength != bb.pathLength {
			t.Errorf("expected pathLength %v, got %v", aa.pathLength, bb.pathLength)
		}
	default:
		t.Fatalf("unexpected node type %T", b)
	}

}<|MERGE_RESOLUTION|>--- conflicted
+++ resolved
@@ -321,23 +321,13 @@
 	}{
 		"branchNode": {&Branch{
 			children: Children{
-<<<<<<< HEAD
-				0xA: &Account{address: address, pathLength: 39, info: AccountInfo{Nonce: common.Nonce{0x01}, Balance: amount.New(2), CodeHash: common.Hash{0x03}}},
-			}}},
-		"extensionNode": {&Extension{
-			path: AddressToNibblePath(address, ctxt)[0:30],
-			next: &Account{address: address, pathLength: 10, info: AccountInfo{Nonce: common.Nonce{0x01}, Balance: amount.New(2), CodeHash: common.Hash{0x03}}},
-		}},
-		"accountNode": {&Account{address: address, pathLength: 40, info: AccountInfo{Nonce: common.Nonce{0x01}, Balance: amount.New(2), CodeHash: common.Hash{0x03}}}},
-		"valueNode":   {&Value{key: key, length: 64, value: common.Value{0x01, 0x02, 0x03, 0x04}}},
-=======
-				0xA: &Account{address: address, pathLength: 39, info: AccountInfo{Nonce: common.Nonce{0x00, 0x01}, Balance: common.Balance{0x00, 0x02}, CodeHash: common.Hash{0x00, 0x03}}},
+				0xA: &Account{address: address, pathLength: 39, info: AccountInfo{Nonce: common.Nonce{0x00, 0x01}, Balance: amount.New(2), CodeHash: common.Hash{0x00, 0x03}}},
 			},
 			childHashes: childHashes,
 		}},
 		"extensionNode": {&Extension{
 			path: AddressToNibblePath(address, ctxt)[0:30],
-			next: &Account{address: address, pathLength: 10, info: AccountInfo{Nonce: common.Nonce{0x00, 0x01}, Balance: common.Balance{0x00, 0x02}, CodeHash: common.Hash{0x00, 0x03}}},
+			next: &Account{address: address, pathLength: 10, info: AccountInfo{Nonce: common.Nonce{0x01}, Balance: amount.New(2), CodeHash: common.Hash{0x03}}},
 		}},
 		"extensionNode - next empty hash": {&Extension{
 			path:     AddressToNibblePath(address, ctxt)[0:30],
@@ -347,9 +337,8 @@
 			path: AddressToNibblePath(address, ctxt)[0:30],
 			next: &Empty{},
 		}},
-		"accountNode": {&Account{address: address, pathLength: 40, info: AccountInfo{Nonce: common.Nonce{0x00, 0x01}, Balance: common.Balance{0x00, 0x02}, CodeHash: common.Hash{0x00, 0x03}}}},
-		"valueNode":   {&Value{key: key, length: 64, value: shortValue}},
->>>>>>> a81e0f65
+		"accountNode": {&Account{address: address, pathLength: 40, info: AccountInfo{Nonce: common.Nonce{0x00, 0x01}, Balance: amount.New(2), CodeHash: common.Hash{0x00, 0x03}}}},
+		"valueNode":   {&Value{key: key, length: 64, value: common.Value{0x01, 0x02, 0x03, 0x04}}},
 		"emptyNode":   {&Empty{}},
 	}
 
