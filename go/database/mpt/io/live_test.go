--- conflicted
+++ resolved
@@ -95,10 +95,6 @@
 	}
 }
 
-<<<<<<< HEAD
-func createExampleLiveDB(t *testing.T, sourceDir string) common.Hash {
-	t.Helper()
-=======
 func TestIO_ExportedDataIsDeterministic(t *testing.T) {
 	reference, _ := exportExampleState(t)
 	for i := 0; i < 10; i++ {
@@ -157,7 +153,6 @@
 	t.Helper()
 	sourceDir := t.TempDir()
 
->>>>>>> cb0032b7
 	// Create a small LiveDB.
 	db, err := mpt.OpenGoFileState(sourceDir, mpt.S5LiveConfig, 1024)
 	if err != nil {
