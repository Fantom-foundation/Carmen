--- conflicted
+++ resolved
@@ -1,20 +1,6 @@
 package common_test
 
-<<<<<<< HEAD
-// TODO - may need golang 1.19
 //func TestImplements(t *testing.T) {
-//	var str state.Address
+//	var str *state.Address
 //	var _ common.Serializable = str
-//}
-=======
-import (
-	"github.com/Fantom-foundation/Carmen/go/common"
-	"github.com/Fantom-foundation/Carmen/go/state"
-	"testing"
-)
-
-func TestImplements(t *testing.T) {
-	var str *state.Address
-	var _ common.Serializable = str
-}
->>>>>>> 770be393
+//}