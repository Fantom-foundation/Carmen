--- conflicted
+++ resolved
@@ -11,32 +11,18 @@
 )
 
 // Store is a filesystem-based store.Store implementation - it stores mapping of ID to value in binary files.
-<<<<<<< HEAD
-type Store[V any] struct {
+type Store[I common.Identifier, V any] struct {
 	path            string
 	hashTreeFactory store.HashTreeFactory
 	serializer      common.Serializer[V]
-	pageSize        uint64 // the amount of items stored in one database page
-	itemSize        int    // the amount of bytes per one value
+	pageSize        int // the amount of items stored in one database page
+	itemSize        int // the amount of bytes per one value
 	itemDefault     V
-=======
-type Store[I common.Identifier, V any] struct {
-	path        string
-	hashTree    HashTree
-	serializer  common.Serializer[V]
-	pageSize    int // the amount of items stored in one database page
-	itemSize    int // the amount of bytes per one value
-	itemDefault V
->>>>>>> de108f2f
 }
 
 // NewStore constructs a new instance of FileStore.
 // It needs a serializer of data items and the default value for a not-set item.
-<<<<<<< HEAD
-func NewStore[V any](path string, serializer common.Serializer[V], itemDefault V, pageSize uint64, branchingFactor int) (*Store[V], error) {
-=======
-func NewStore[I common.Identifier, V any](path string, serializer common.Serializer[V], itemDefault V, pageSize int, hashTreeFactor int) (*Store[I, V], error) {
->>>>>>> de108f2f
+func NewStore[I common.Identifier, V any](path string, serializer common.Serializer[V], itemDefault V, pageSize int, branchingFactor int) (*Store[I, V], error) {
 	err := os.MkdirAll(path+"/pages", 0700)
 	if err != nil {
 		return nil, err
@@ -45,22 +31,13 @@
 	if err != nil {
 		return nil, err
 	}
-<<<<<<< HEAD
-	s := Store[V]{
+	s := Store[I, V]{
 		path:            path,
 		hashTreeFactory: CreateHashTreeFactory(path+"/hashes", branchingFactor),
 		serializer:      serializer,
 		pageSize:        pageSize,
 		itemSize:        serializer.Size(),
 		itemDefault:     itemDefault,
-=======
-	store := Store[I, V]{
-		path:        path,
-		serializer:  serializer,
-		pageSize:    pageSize,
-		itemSize:    serializer.Size(),
-		itemDefault: itemDefault,
->>>>>>> de108f2f
 	}
 	return &s, nil
 }
@@ -143,13 +120,8 @@
 }
 
 // GetStateHash computes and returns a cryptographical hash of the stored data
-<<<<<<< HEAD
-func (m *Store[V]) GetStateHash() (common.Hash, error) {
+func (m *Store[I, V]) GetStateHash() (common.Hash, error) {
 	return m.hashTreeFactory.Create(m).HashRoot()
-=======
-func (m *Store[I, V]) GetStateHash() (common.Hash, error) {
-	return m.hashTree.HashRoot()
->>>>>>> de108f2f
 }
 
 // Close the store
