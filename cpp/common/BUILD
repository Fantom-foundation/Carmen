cc_library(
    name = "test_util",
    testonly = True,
    hdrs = ["test_util.h"],
    visibility = ["//visibility:public"],
)

cc_library(
    name = "macro_utils",
    hdrs = ["macro_utils.h"],
    visibility = ["//visibility:public"],
)

cc_library(
    name = "benchmark",
    hdrs = ["benchmark.h"],
    visibility = ["//visibility:public"],
    deps = [
        ":macro_utils",
        "@com_github_google_benchmark//:benchmark",
        "@com_google_absl//absl/strings",
    ],
)

cc_binary(
    name = "benchmark_benchmark",
    srcs = ["benchmark_benchmark.cc"],
    deps = [
        ":benchmark",
        "//third_party/gperftools:profiler",
        "@com_github_google_benchmark//:benchmark_main",
    ],
)

cc_library(
    name = "hex_util",
    srcs = ["hex_util.cc"],
    hdrs = ["hex_util.h"],
    visibility = ["//visibility:public"],
    deps = [],
)

cc_test(
    name = "hex_util_test",
    srcs = ["hex_util_test.cc"],
    deps = [
        ":hex_util",
        ":type",
        "@com_google_googletest//:gtest_main",
    ],
)

cc_library(
<<<<<<< HEAD
    name="type",
    hdrs=["type.h"],
    deps=[
        ":hex_util"
    ],
=======
    name = "type",
    srcs = ["type.cc"],
    hdrs = ["type.h"],
>>>>>>> 3b77b6a0
    visibility = ["//visibility:public"],
    deps = [
        ":hex_util",
    ],
)

cc_test(
    name = "type_test",
    srcs = ["type_test.cc"],
    deps = [
        ":test_util",
        ":type",
        "@com_google_absl//absl/container:flat_hash_set",
        "@com_google_googletest//:gtest_main",
    ],
)

cc_library(
    name = "hash",
    srcs = ["hash.cc"],
    hdrs = ["hash.h"],
    visibility = ["//visibility:public"],
    deps = [
        ":type",
        "@boringssl//:crypto",
        "@ethash//:keccak",
    ],
)

cc_test(
    name = "hash_test",
    srcs = ["hash_test.cc"],
    deps = [
        ":hash",
        "@com_google_absl//absl/container:flat_hash_map",
        "@com_google_googletest//:gtest_main",
    ],
)

cc_library(
    name = "heterogenous_map",
    hdrs = ["heterogenous_map.h"],
    visibility = ["//visibility:public"],
    deps = [
        "@com_google_absl//absl/container:flat_hash_map",
    ],
)

cc_test(
    name = "heterogenous_map_test",
    srcs = ["heterogenous_map_test.cc"],
    deps = [
        ":heterogenous_map",
        "@com_google_googletest//:gtest_main",
    ],
)

cc_library(
    name = "file_util",
    testonly = True,
    srcs = ["file_util.cc"],
    hdrs = ["file_util.h"],
    visibility = ["//visibility:public"],
    deps = [
    ],
)

cc_test(
    name = "file_util_test",
    srcs = ["file_util_test.cc"],
    deps = [
        ":file_util",
        "@com_google_googletest//:gtest_main",
    ],
)

cc_library(
    name = "account_state",
    srcs = ["account_state.cc"],
    hdrs = ["account_state.h"],
    visibility = ["//visibility:public"],
    deps = [
    ],
)

cc_test(
    name = "account_state_test",
    srcs = ["account_state_test.cc"],
    deps = [
        ":account_state",
        ":test_util",
        ":type",
        "@com_google_googletest//:gtest_main",
    ],
)

cc_binary(
    name = "hash_benchmark",
    srcs = ["hash_benchmark.cc"],
    deps = [
        ":hash",
        "//third_party/gperftools:profiler",
        "@com_github_google_benchmark//:benchmark_main",
    ],
)

cc_library(
    name = "memory_usage",
    srcs = ["memory_usage.cc"],
    hdrs = ["memory_usage.h"],
    visibility = ["//visibility:public"],
    deps = [
        ":status_util",
        "@com_google_absl//absl/container:flat_hash_map",
        "@com_google_absl//absl/container:flat_hash_set",
        "@com_google_absl//absl/functional:function_ref",
        "@com_google_absl//absl/status:statusor",
        "@com_google_absl//absl/strings:str_format",
    ],
)

cc_test(
    name = "memory_usage_test",
    srcs = ["memory_usage_test.cc"],
    deps = [
        ":memory_usage",
        ":status_test_util",
        ":test_util",
        "@com_google_googletest//:gtest_main",
    ],
)

cc_library(
    name = "status_util",
    hdrs = ["status_util.h"],
    visibility = ["//visibility:public"],
    deps = [
        ":macro_utils",
        "@com_google_absl//absl/base",
        "@com_google_absl//absl/status",
        "@com_google_absl//absl/status:statusor",
    ],
)

cc_test(
    name = "status_util_test",
    srcs = ["status_util_test.cc"],
    deps = [
        ":status_test_util",
        ":status_util",
        "@com_google_absl//absl/status",
        "@com_google_absl//absl/status:statusor",
        "@com_google_googletest//:gtest_main",
    ],
)

cc_library(
    name = "status_test_util",
    testonly = True,
    hdrs = ["status_test_util.h"],
    visibility = ["//visibility:public"],
    deps = [
        ":status_util",
        "@com_google_absl//absl/base",
        "@com_google_absl//absl/status",
        "@com_google_absl//absl/status:statusor",
        "@com_google_absl//absl/strings",
        "@com_google_googletest//:gtest",
    ],
)

cc_test(
    name = "status_test_util_test",
    srcs = ["status_test_util_test.cc"],
    deps = [
        ":status_test_util",
        "@com_google_absl//absl/status",
        "@com_google_absl//absl/status:statusor",
        "@com_google_googletest//:gtest_main",
    ],
)

cc_library(
    name = "byte_util",
    hdrs = ["byte_util.h"],
    visibility = ["//visibility:public"],
    deps = [
        "@com_google_absl//absl/status:statusor",
    ],
)

cc_test(
    name = "byte_util_test",
    srcs = ["byte_util_test.cc"],
    deps = [
        ":byte_util",
        "//common:status_test_util",
        "@com_google_absl//absl/status:statusor",
        "@com_google_googletest//:gtest_main",
    ],
)

cc_library(
    name = "fstream",
    srcs = ["fstream.cc"],
    hdrs = ["fstream.h"],
    visibility = ["//visibility:public"],
    deps = [
        "@com_google_absl//absl/status",
        "@com_google_absl//absl/status:statusor",
        "@com_google_absl//absl/strings",
    ],
)

cc_test(
    name = "fstream_test",
    srcs = ["fstream_test.cc"],
    deps = [
        ":file_util",
        ":fstream",
        ":status_test_util",
        "@com_google_googletest//:gtest_main",
    ],
)

cc_library(
    name = "variant_util",
    hdrs = ["variant_util.h"],
    visibility = ["//visibility:public"],
    deps = [],
)

cc_test(
    name = "variant_util_test",
    srcs = ["variant_util_test.cc"],
    deps = [
        ":variant_util",
        "@com_google_googletest//:gtest_main",
    ],
)<|MERGE_RESOLUTION|>--- conflicted
+++ resolved
@@ -51,17 +51,8 @@
 )
 
 cc_library(
-<<<<<<< HEAD
-    name="type",
-    hdrs=["type.h"],
-    deps=[
-        ":hex_util"
-    ],
-=======
     name = "type",
-    srcs = ["type.cc"],
     hdrs = ["type.h"],
->>>>>>> 3b77b6a0
     visibility = ["//visibility:public"],
     deps = [
         ":hex_util",
