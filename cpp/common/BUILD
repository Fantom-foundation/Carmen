cc_library(
    name = "test_util",
    testonly = True,
    hdrs = ["test_util.h"],
    visibility = ["//visibility:public"],
)

cc_library(
    name = "macro_utils",
    hdrs = ["macro_utils.h"],
    visibility = ["//visibility:public"],
)

cc_library(
    name = "benchmark",
    hdrs = ["benchmark.h"],
    visibility = ["//visibility:public"],
    deps = [
        ":macro_utils",
        "@com_github_google_benchmark//:benchmark",
        "@com_google_absl//absl/strings",
    ],
)

cc_binary(
    name = "benchmark_benchmark",
    srcs = ["benchmark_benchmark.cc"],
    deps = [
        ":benchmark",
        "//third_party/gperftools:profiler",
        "@com_github_google_benchmark//:benchmark_main",
    ],
)

cc_library(
    name = "hex_util",
    srcs = ["hex_util.cc"],
    hdrs = ["hex_util.h"],
    visibility = ["//visibility:public"],
    deps = [],
)

cc_test(
    name = "hex_util_test",
    srcs = ["hex_util_test.cc"],
    deps = [
        ":hex_util",
        ":type",
        "@com_google_googletest//:gtest_main",
    ],
)

cc_library(
<<<<<<< HEAD
    name="type",
    hdrs=["type.h"],
    deps=[
        ":hex_util"
    ],
=======
    name = "type",
    hdrs = ["type.h"],
>>>>>>> 333e725f
    visibility = ["//visibility:public"],
    deps = [
        ":hex_util",
    ],
)

cc_test(
    name = "type_test",
    srcs = ["type_test.cc"],
    deps = [
        ":test_util",
        ":type",
        "@com_google_absl//absl/container:flat_hash_set",
        "@com_google_googletest//:gtest_main",
    ],
)

cc_library(
    name = "hash",
    srcs = ["hash.cc"],
    hdrs = ["hash.h"],
    visibility = ["//visibility:public"],
    deps = [
        ":type",
        "@boringssl//:crypto",
        "@ethash//:keccak",
    ],
)

cc_test(
    name = "hash_test",
    srcs = ["hash_test.cc"],
    deps = [
        ":hash",
        "@com_google_absl//absl/container:flat_hash_map",
        "@com_google_googletest//:gtest_main",
    ],
)

cc_library(
    name = "heterogenous_map",
    hdrs = ["heterogenous_map.h"],
    visibility = ["//visibility:public"],
    deps = [
        "@com_google_absl//absl/container:flat_hash_map",
    ],
)

cc_test(
    name = "heterogenous_map_test",
    srcs = ["heterogenous_map_test.cc"],
    deps = [
        ":heterogenous_map",
        "@com_google_googletest//:gtest_main",
    ],
)

cc_library(
    name = "file_util",
    testonly = True,
    srcs = ["file_util.cc"],
    hdrs = ["file_util.h"],
    visibility = ["//visibility:public"],
    deps = [
    ],
)

cc_test(
    name = "file_util_test",
    srcs = ["file_util_test.cc"],
    deps = [
        ":file_util",
        "@com_google_googletest//:gtest_main",
    ],
)

cc_library(
    name = "account_state",
    srcs = ["account_state.cc"],
    hdrs = ["account_state.h"],
    visibility = ["//visibility:public"],
    deps = [
    ],
)

cc_test(
    name = "account_state_test",
    srcs = ["account_state_test.cc"],
    deps = [
        ":account_state",
        ":test_util",
        ":type",
        "@com_google_googletest//:gtest_main",
    ],
)

cc_binary(
    name = "hash_benchmark",
    srcs = ["hash_benchmark.cc"],
    deps = [
        ":hash",
        "//third_party/gperftools:profiler",
        "@com_github_google_benchmark//:benchmark_main",
    ],
)

cc_library(
    name = "memory_usage",
    srcs = ["memory_usage.cc"],
    hdrs = ["memory_usage.h"],
    visibility = ["//visibility:public"],
    deps = [
        ":status_util",
        "@com_google_absl//absl/container:flat_hash_map",
        "@com_google_absl//absl/container:flat_hash_set",
        "@com_google_absl//absl/functional:function_ref",
        "@com_google_absl//absl/status:statusor",
        "@com_google_absl//absl/strings:str_format",
    ],
)

cc_test(
    name = "memory_usage_test",
    srcs = ["memory_usage_test.cc"],
    deps = [
        ":memory_usage",
        ":status_test_util",
        ":test_util",
        "@com_google_googletest//:gtest_main",
    ],
)

cc_library(
    name = "status_util",
    hdrs = ["status_util.h"],
    visibility = ["//visibility:public"],
    deps = [
        ":macro_utils",
        "@com_google_absl//absl/base",
        "@com_google_absl//absl/status",
        "@com_google_absl//absl/status:statusor",
    ],
)

cc_test(
    name = "status_util_test",
    srcs = ["status_util_test.cc"],
    deps = [
        ":status_test_util",
        ":status_util",
        "@com_google_absl//absl/status",
        "@com_google_absl//absl/status:statusor",
        "@com_google_googletest//:gtest_main",
    ],
)

cc_library(
    name = "status_test_util",
    testonly = True,
    hdrs = ["status_test_util.h"],
    visibility = ["//visibility:public"],
    deps = [
        ":status_util",
        "@com_google_absl//absl/base",
        "@com_google_absl//absl/status",
        "@com_google_absl//absl/status:statusor",
        "@com_google_absl//absl/strings",
        "@com_google_googletest//:gtest",
    ],
)

cc_test(
    name = "status_test_util_test",
    srcs = ["status_test_util_test.cc"],
    deps = [
        ":status_test_util",
        "@com_google_absl//absl/status",
        "@com_google_absl//absl/status:statusor",
        "@com_google_googletest//:gtest_main",
    ],
)

cc_library(
    name = "byte_util",
    hdrs = ["byte_util.h"],
    visibility = ["//visibility:public"],
    deps = [
        "@com_google_absl//absl/status:statusor",
    ],
)

cc_test(
    name = "byte_util_test",
    srcs = ["byte_util_test.cc"],
    deps = [
        ":byte_util",
        "//common:status_test_util",
        "@com_google_absl//absl/status:statusor",
        "@com_google_googletest//:gtest_main",
    ],
)

cc_library(
    name = "fstream",
    srcs = ["fstream.cc"],
    hdrs = ["fstream.h"],
    visibility = ["//visibility:public"],
    deps = [
        "@com_google_absl//absl/status",
        "@com_google_absl//absl/status:statusor",
        "@com_google_absl//absl/strings",
    ],
)

cc_test(
    name = "fstream_test",
    srcs = ["fstream_test.cc"],
    deps = [
        ":file_util",
        ":fstream",
        ":status_test_util",
        "@com_google_googletest//:gtest_main",
    ],
)

cc_library(
    name = "variant_util",
    hdrs = ["variant_util.h"],
    visibility = ["//visibility:public"],
    deps = [],
)

cc_test(
    name = "variant_util_test",
    srcs = ["variant_util_test.cc"],
    deps = [
        ":variant_util",
        "@com_google_googletest//:gtest_main",
    ],
)<|MERGE_RESOLUTION|>--- conflicted
+++ resolved
@@ -51,16 +51,8 @@
 )
 
 cc_library(
-<<<<<<< HEAD
-    name="type",
-    hdrs=["type.h"],
-    deps=[
-        ":hex_util"
-    ],
-=======
     name = "type",
     hdrs = ["type.h"],
->>>>>>> 333e725f
     visibility = ["//visibility:public"],
     deps = [
         ":hex_util",
