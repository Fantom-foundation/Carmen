#pragma once

#include <cstdint>
#include <filesystem>
#include <optional>
#include <utility>

#include "absl/status/status.h"
#include "absl/status/statusor.h"
#include "backend/structure.h"
#include "common/account_state.h"
#include "common/hash.h"
#include "common/memory_usage.h"
#include "common/status_util.h"
#include "common/type.h"
#include "state/archive.h"
#include "state/update.h"

namespace carmen {

// A state maintains all persistent state of the blockchain. In particular,
// it maintains the balance of accounts, accounts nonces, and storage.
//
// This implementation of the state can be parameterized by the implementation
// of index and store types, which are instantiated internally to form the
// data infrastructure required to maintain all necessary information.
template <template <typename K, typename V> class IndexType,
          template <typename K, typename V> class StoreType,
          template <typename K> class DepotType,
          template <typename K, typename V> class MultiMapType>
class State {
 public:
  // The types used for internal indexing.
  using AddressId = std::uint32_t;
  using KeyId = std::uint32_t;
  using SlotId = std::uint32_t;

  // Identifies a single slot by its address/key values.
  struct Slot {
    AddressId address;
    KeyId key;

    friend auto operator<=>(const Slot& a, const Slot& b) = default;

    template <typename H>
    friend H AbslHashValue(H h, const Slot& l) {
      return H::combine(std::move(h), l.address, l.key);
    }
  };

  // Creates a new state by opening the content stored in the given directory.
  static absl::StatusOr<State> Open(const std::filesystem::path& directory,
                                    bool with_archive = false);

  State() = default;
  State(State&&) = default;

  absl::Status CreateAccount(const Address& address);

  absl::StatusOr<AccountState> GetAccountState(const Address& address) const;

  absl::Status DeleteAccount(const Address& address);

  StatusOrRef<const Balance> GetBalance(const Address& address) const;

  absl::Status SetBalance(const Address& address, Balance value);

  StatusOrRef<const Nonce> GetNonce(const Address& address) const;

  absl::Status SetNonce(const Address& address, Nonce value);

  // Obtains the current value of the given storage slot.
  StatusOrRef<const Value> GetStorageValue(const Address& address,
                                           const Key& key) const;

  // Updates the current value of the given storage slot.
  absl::Status SetStorageValue(const Address& address, const Key& key,
                               const Value& value);

  // Retrieve the code stored under the given address.
  absl::StatusOr<std::span<const std::byte>> GetCode(
      const Address& address) const;

  // Updates the code stored under the given address.
  absl::Status SetCode(const Address& address, std::span<const std::byte> code);

  // Retrieve the code size stored under the given address.
  absl::StatusOr<std::uint32_t> GetCodeSize(const Address& address) const;

  // Retrieves the hash of the code stored under the given address.
  absl::StatusOr<Hash> GetCodeHash(const Address& address) const;

  // Applies the given block updates to this state.
  absl::Status Apply(std::uint64_t block, const Update& update);

  // Applies the changes of the provided update to the current state.
  absl::Status ApplyToState(const Update& update);

  // Obtains a state hash providing a unique cryptographic fingerprint of the
  // entire maintained state.
  absl::StatusOr<Hash> GetHash();

  // Syncs internally modified write-buffers to disk.
  absl::Status Flush();

  // Flushes the content of the state to disk and closes all resource
  // references. After the state has been closed, no more operations may be
  // performed on it.
  absl::Status Close();

  // Summarizes the memory usage of this state object.
  MemoryFootprint GetMemoryFootprint() const;

 protected:
  // Make the state constructor protected to prevent direct instantiation. The
  // state should be created by calling the static Open method. This allows
  // the state to be mocked in tests.
  State(IndexType<Address, AddressId> address_index,
        IndexType<Key, KeyId> key_index, IndexType<Slot, SlotId> slot_index,
        StoreType<AddressId, Balance> balances,
        StoreType<AddressId, Nonce> nonces,
        StoreType<SlotId, Value> value_store,
        StoreType<AddressId, AccountState> account_states,
        DepotType<AddressId> codes, StoreType<AddressId, Hash> code_hashes,
        MultiMapType<AddressId, SlotId> address_to_slots,
        std::unique_ptr<Archive> archive);

  absl::Status ClearAccount(AddressId addr_id);

  // Indexes for mapping address, keys, and slots to dense, numeric IDs.
  IndexType<Address, AddressId> address_index_;
  IndexType<Key, KeyId> key_index_;
  IndexType<Slot, SlotId> slot_index_;

  // A store retaining the current balance of all accounts.
  StoreType<AddressId, Balance> balances_;

  // A store retaining the current nonces of all accounts.
  StoreType<AddressId, Nonce> nonces_;

  // The store retaining all values for the covered storage slots.
  StoreType<SlotId, Value> value_store_;

  // The store retaining account state information.
  StoreType<AddressId, AccountState> account_states_;

  // The code depot to retain account contracts.
  DepotType<AddressId> codes_;

  // A store to retain code hashes.
  StoreType<AddressId, Hash> code_hashes_;

  // A map associating accounts to its slots.
  MultiMapType<AddressId, SlotId> address_to_slots_;

<<<<<<< HEAD
  // A constant for the hash of the empty code.
  static const Hash kEmptyCodeHash;
=======
  // A pointer to the optinally included archive.
  std::unique_ptr<Archive> archive_;
>>>>>>> 64fb8220
};

// ----------------------------- Definitions ----------------------------------

template <template <typename K, typename V> class IndexType,
          template <typename K, typename V> class StoreType,
          template <typename K> class DepotType,
          template <typename K, typename V> class MultiMapType>
const Hash State<IndexType, StoreType, DepotType,
                 MultiMapType>::kEmptyCodeHash = GetKeccak256Hash({});

template <template <typename K, typename V> class IndexType,
          template <typename K, typename V> class StoreType,
          template <typename K> class DepotType,
          template <typename K, typename V> class MultiMapType>
absl::StatusOr<State<IndexType, StoreType, DepotType, MultiMapType>>
State<IndexType, StoreType, DepotType, MultiMapType>::Open(
    const std::filesystem::path& dir, bool with_archive) {
  backend::Context context;
  ASSIGN_OR_RETURN(auto address_index, (IndexType<Address, AddressId>::Open(
                                           context, dir / "addresses")));
  ASSIGN_OR_RETURN(auto key_index,
                   (IndexType<Key, KeyId>::Open(context, dir / "keys")));
  ASSIGN_OR_RETURN(auto slot_index,
                   (IndexType<Slot, SlotId>::Open(context, dir / "slots")));

  ASSIGN_OR_RETURN(auto balances, (StoreType<AddressId, Balance>::Open(
                                      context, dir / "balances")));
  ASSIGN_OR_RETURN(auto nonces, (StoreType<AddressId, Nonce>::Open(
                                    context, dir / "nonces")));
  ASSIGN_OR_RETURN(auto values,
                   (StoreType<SlotId, Value>::Open(context, dir / "values")));
  ASSIGN_OR_RETURN(auto account_state,
                   (StoreType<AddressId, AccountState>::Open(
                       context, dir / "account_states")));
  ASSIGN_OR_RETURN(auto code_hashes, (StoreType<AddressId, Hash>::Open(
                                         context, dir / "code_hashes")));

  ASSIGN_OR_RETURN(auto codes,
                   (DepotType<AddressId>::Open(context, dir / "codes")));

  ASSIGN_OR_RETURN(auto address_to_slots,
                   (MultiMapType<AddressId, SlotId>::Open(
                       context, dir / "address_to_slots")));

  std::unique_ptr<Archive> archive;
  if (with_archive) {
    ASSIGN_OR_RETURN(auto instance, Archive::Open(dir));
    archive = std::make_unique<Archive>(std::move(instance));
  }

  return State(std::move(address_index), std::move(key_index),
               std::move(slot_index), std::move(balances), std::move(nonces),
               std::move(values), std::move(account_state), std::move(codes),
               std::move(code_hashes), std::move(address_to_slots),
               std::move(archive));
}

template <template <typename K, typename V> class IndexType,
          template <typename K, typename V> class StoreType,
          template <typename K> class DepotType,
          template <typename K, typename V> class MultiMapType>
State<IndexType, StoreType, DepotType, MultiMapType>::State(
    IndexType<Address, AddressId> address_index,
    IndexType<Key, KeyId> key_index, IndexType<Slot, SlotId> slot_index,
    StoreType<AddressId, Balance> balances, StoreType<AddressId, Nonce> nonces,
    StoreType<SlotId, Value> value_store,
    StoreType<AddressId, AccountState> account_states,
    DepotType<AddressId> codes, StoreType<AddressId, Hash> code_hashes,
    MultiMapType<AddressId, SlotId> address_to_slots,
    std::unique_ptr<Archive> archive)
    : address_index_(std::move(address_index)),
      key_index_(std::move(key_index)),
      slot_index_(std::move(slot_index)),
      balances_(std::move(balances)),
      nonces_(std::move(nonces)),
      value_store_(std::move(value_store)),
      account_states_(std::move(account_states)),
      codes_(std::move(codes)),
      code_hashes_(std::move(code_hashes)),
      address_to_slots_(std::move(address_to_slots)),
      archive_(std::move(archive)) {}

template <template <typename K, typename V> class IndexType,
          template <typename K, typename V> class StoreType,
          template <typename K> class DepotType,
          template <typename K, typename V> class MultiMapType>
absl::Status State<IndexType, StoreType, DepotType,
                   MultiMapType>::CreateAccount(const Address& address) {
  ASSIGN_OR_RETURN(auto addr_id, address_index_.GetOrAdd(address));
  RETURN_IF_ERROR(account_states_.Set(addr_id.first, AccountState::kExists));
  return ClearAccount(addr_id.first);
}

template <template <typename K, typename V> class IndexType,
          template <typename K, typename V> class StoreType,
          template <typename K> class DepotType,
          template <typename K, typename V> class MultiMapType>
absl::StatusOr<AccountState>
State<IndexType, StoreType, DepotType, MultiMapType>::GetAccountState(
    const Address& address) const {
  auto addr_id = address_index_.Get(address);
  if (absl::IsNotFound(addr_id.status())) {
    return AccountState::kUnknown;
  }
  RETURN_IF_ERROR(addr_id);
  return account_states_.Get(*addr_id);
}

template <template <typename K, typename V> class IndexType,
          template <typename K, typename V> class StoreType,
          template <typename K> class DepotType,
          template <typename K, typename V> class MultiMapType>
absl::Status State<IndexType, StoreType, DepotType,
                   MultiMapType>::DeleteAccount(const Address& address) {
  auto addr_id = address_index_.Get(address);
  if (absl::IsNotFound(addr_id.status())) {
    return absl::OkStatus();
  }
  RETURN_IF_ERROR(addr_id);
  RETURN_IF_ERROR(account_states_.Set(*addr_id, AccountState::kUnknown));
  return ClearAccount(*addr_id);
}

template <template <typename K, typename V> class IndexType,
          template <typename K, typename V> class StoreType,
          template <typename K> class DepotType,
          template <typename K, typename V> class MultiMapType>
absl::Status State<IndexType, StoreType, DepotType, MultiMapType>::ClearAccount(
    AddressId addr_id) {
  // Reset slots associated to account.
  absl::Status reset_status;
  RETURN_IF_ERROR(address_to_slots_.ForEach(addr_id, [&](SlotId slot_id) {
    if (!reset_status.ok()) return;
    reset_status = value_store_.Set(slot_id, Value{});
  }));
  RETURN_IF_ERROR(reset_status);
  return address_to_slots_.Erase(addr_id);
}

template <template <typename K, typename V> class IndexType,
          template <typename K, typename V> class StoreType,
          template <typename K> class DepotType,
          template <typename K, typename V> class MultiMapType>
StatusOrRef<const Balance>
State<IndexType, StoreType, DepotType, MultiMapType>::GetBalance(
    const Address& address) const {
  constexpr static const Balance kZero{};
  auto addr_id = address_index_.Get(address);
  if (absl::IsNotFound(addr_id.status())) {
    return kZero;
  }
  RETURN_IF_ERROR(addr_id);
  return balances_.Get(*addr_id);
}

template <template <typename K, typename V> class IndexType,
          template <typename K, typename V> class StoreType,
          template <typename K> class DepotType,
          template <typename K, typename V> class MultiMapType>
absl::Status State<IndexType, StoreType, DepotType, MultiMapType>::SetBalance(
    const Address& address, Balance value) {
  ASSIGN_OR_RETURN(auto addr_id, address_index_.GetOrAdd(address));
  return balances_.Set(addr_id.first, value);
}

template <template <typename K, typename V> class IndexType,
          template <typename K, typename V> class StoreType,
          template <typename K> class DepotType,
          template <typename K, typename V> class MultiMapType>
StatusOrRef<const Nonce>
State<IndexType, StoreType, DepotType, MultiMapType>::GetNonce(
    const Address& address) const {
  constexpr static const Nonce kZero{};
  auto addr_id = address_index_.Get(address);
  if (absl::IsNotFound(addr_id.status())) {
    return kZero;
  }
  RETURN_IF_ERROR(addr_id);
  return nonces_.Get(*addr_id);
}

template <template <typename K, typename V> class IndexType,
          template <typename K, typename V> class StoreType,
          template <typename K> class DepotType,
          template <typename K, typename V> class MultiMapType>
absl::Status State<IndexType, StoreType, DepotType, MultiMapType>::SetNonce(
    const Address& address, Nonce value) {
  ASSIGN_OR_RETURN(auto addr_id, address_index_.GetOrAdd(address));
  return nonces_.Set(addr_id.first, value);
}

template <template <typename K, typename V> class IndexType,
          template <typename K, typename V> class StoreType,
          template <typename K> class DepotType,
          template <typename K, typename V> class MultiMapType>
StatusOrRef<const Value>
State<IndexType, StoreType, DepotType, MultiMapType>::GetStorageValue(
    const Address& address, const Key& key) const {
  constexpr static const Value kZero{};
  auto addr_id = address_index_.Get(address);
  if (absl::IsNotFound(addr_id.status())) {
    return kZero;
  }
  RETURN_IF_ERROR(addr_id);
  auto key_id = key_index_.Get(key);
  if (absl::IsNotFound(key_id.status())) {
    return kZero;
  }
  RETURN_IF_ERROR(key_id);
  Slot slot{*addr_id, *key_id};
  auto slot_id = slot_index_.Get(slot);
  if (absl::IsNotFound(slot_id.status())) {
    return kZero;
  }
  RETURN_IF_ERROR(slot_id);
  return value_store_.Get(*slot_id);
}

template <template <typename K, typename V> class IndexType,
          template <typename K, typename V> class StoreType,
          template <typename K> class DepotType,
          template <typename K, typename V> class MultiMapType>
absl::Status State<IndexType, StoreType, DepotType,
                   MultiMapType>::SetStorageValue(const Address& address,
                                                  const Key& key,
                                                  const Value& value) {
  ASSIGN_OR_RETURN(auto addr_id, address_index_.GetOrAdd(address));
  ASSIGN_OR_RETURN(auto key_id, key_index_.GetOrAdd(key));
  Slot slot{addr_id.first, key_id.first};
  ASSIGN_OR_RETURN(auto slot_id, slot_index_.GetOrAdd(slot));
  RETURN_IF_ERROR(value_store_.Set(slot_id.first, value));
  // Keep track of slots containing values.
  if (value == Value{}) {
    RETURN_IF_ERROR(address_to_slots_.Erase(addr_id.first, slot_id.first));
  } else {
    RETURN_IF_ERROR(address_to_slots_.Insert(addr_id.first, slot_id.first));
  }
  return absl::OkStatus();
}

template <template <typename K, typename V> class IndexType,
          template <typename K, typename V> class StoreType,
          template <typename K> class DepotType,
          template <typename K, typename V> class MultiMapType>
absl::StatusOr<std::span<const std::byte>>
State<IndexType, StoreType, DepotType, MultiMapType>::GetCode(
    const Address& address) const {
  constexpr static const std::span<const std::byte> kZero{};
  auto addr_id = address_index_.Get(address);
  if (absl::IsNotFound(addr_id.status())) {
    return kZero;
  }
  RETURN_IF_ERROR(addr_id);
  auto code = codes_.Get(*addr_id);
  if (absl::IsNotFound(code.status())) {
    return kZero;
  }
  RETURN_IF_ERROR(code);
  return *code;
}

template <template <typename K, typename V> class IndexType,
          template <typename K, typename V> class StoreType,
          template <typename K> class DepotType,
          template <typename K, typename V> class MultiMapType>
absl::Status State<IndexType, StoreType, DepotType, MultiMapType>::SetCode(
    const Address& address, std::span<const std::byte> code) {
  ASSIGN_OR_RETURN(auto addr_id, address_index_.GetOrAdd(address));
  RETURN_IF_ERROR(codes_.Set(addr_id.first, code));
  return code_hashes_.Set(
      addr_id.first, code.empty() ? kEmptyCodeHash : GetKeccak256Hash(code));
}

template <template <typename K, typename V> class IndexType,
          template <typename K, typename V> class StoreType,
          template <typename K> class DepotType,
          template <typename K, typename V> class MultiMapType>
absl::StatusOr<std::uint32_t>
State<IndexType, StoreType, DepotType, MultiMapType>::GetCodeSize(
    const Address& address) const {
  constexpr static const std::uint32_t kZero = 0;
  auto addr_id = address_index_.Get(address);
  if (absl::IsNotFound(addr_id.status())) {
    return kZero;
  }
  RETURN_IF_ERROR(addr_id);
  auto size = codes_.GetSize(*addr_id);
  if (absl::IsNotFound(size.status())) {
    return kZero;
  }
  RETURN_IF_ERROR(size);
  return *size;
}

template <template <typename K, typename V> class IndexType,
          template <typename K, typename V> class StoreType,
          template <typename K> class DepotType,
          template <typename K, typename V> class MultiMapType>
absl::StatusOr<Hash>
State<IndexType, StoreType, DepotType, MultiMapType>::GetCodeHash(
    const Address& address) const {
  auto addr_id = address_index_.Get(address);
  if (absl::IsNotFound(addr_id.status())) {
    return kEmptyCodeHash;
  }
  RETURN_IF_ERROR(addr_id);
  ASSIGN_OR_RETURN(auto code_hash, code_hashes_.Get(*addr_id));
  // The default value of hashes in the store is the zero hash.
  // However, for empty codes, the hash of an empty code should
  // be returned. The only exception would be the very unlikely
  // case where the hash of the stored code is indeed zero.
  if (code_hash == Hash{}) {
    ASSIGN_OR_RETURN(auto code_size, GetCodeSize(address));
    if (code_size == 0) {
      return kEmptyCodeHash;
    }
  }
  return code_hash;
}

template <template <typename K, typename V> class IndexType,
          template <typename K, typename V> class StoreType,
          template <typename K> class DepotType,
          template <typename K, typename V> class MultiMapType>
absl::Status State<IndexType, StoreType, DepotType, MultiMapType>::Apply(
    std::uint64_t block, const Update& update) {
  // Add updates the current state only.
  RETURN_IF_ERROR(ApplyToState(update));
  // If there is an active archive, the update is also added to its log.
  if (archive_) {
    // TODO: run in background thread
    RETURN_IF_ERROR(archive_->Add(block, update));
  }
  return absl::OkStatus();
}

template <template <typename K, typename V> class IndexType,
          template <typename K, typename V> class StoreType,
          template <typename K> class DepotType,
          template <typename K, typename V> class MultiMapType>
absl::Status State<IndexType, StoreType, DepotType, MultiMapType>::ApplyToState(
    const Update& update) {
  // It is important to keep the update order.
  for (auto& addr : update.GetDeletedAccounts()) {
    RETURN_IF_ERROR(DeleteAccount(addr));
  }
  for (auto& addr : update.GetCreatedAccounts()) {
    RETURN_IF_ERROR(CreateAccount(addr));
  }
  for (auto& [addr, value] : update.GetBalances()) {
    RETURN_IF_ERROR(SetBalance(addr, value));
  }
  for (auto& [addr, value] : update.GetNonces()) {
    RETURN_IF_ERROR(SetNonce(addr, value));
  }
  for (auto& [addr, code] : update.GetCodes()) {
    RETURN_IF_ERROR(SetCode(addr, code));
  }
  for (auto& [addr, key, value] : update.GetStorage()) {
    RETURN_IF_ERROR(SetStorageValue(addr, key, value));
  }
  return absl::OkStatus();
}

template <template <typename K, typename V> class IndexType,
          template <typename K, typename V> class StoreType,
          template <typename K> class DepotType,
          template <typename K, typename V> class MultiMapType>
absl::StatusOr<Hash>
State<IndexType, StoreType, DepotType, MultiMapType>::GetHash() {
  ASSIGN_OR_RETURN(auto addr_idx_hash, address_index_.GetHash());
  ASSIGN_OR_RETURN(auto key_idx_hash, key_index_.GetHash());
  ASSIGN_OR_RETURN(auto slot_idx_hash, slot_index_.GetHash());
  ASSIGN_OR_RETURN(auto bal_hash, balances_.GetHash());
  ASSIGN_OR_RETURN(auto nonces_hash, nonces_.GetHash());
  ASSIGN_OR_RETURN(auto val_store_hash, value_store_.GetHash());
  ASSIGN_OR_RETURN(auto acc_states_hash, account_states_.GetHash());
  ASSIGN_OR_RETURN(auto codes_hash, codes_.GetHash());
  return GetSha256Hash(addr_idx_hash, key_idx_hash, slot_idx_hash, bal_hash,
                       nonces_hash, val_store_hash, acc_states_hash,
                       codes_hash);
}

template <template <typename K, typename V> class IndexType,
          template <typename K, typename V> class StoreType,
          template <typename K> class DepotType,
          template <typename K, typename V> class MultiMapType>
absl::Status State<IndexType, StoreType, DepotType, MultiMapType>::Flush() {
  RETURN_IF_ERROR(address_index_.Flush());
  RETURN_IF_ERROR(key_index_.Flush());
  RETURN_IF_ERROR(slot_index_.Flush());
  RETURN_IF_ERROR(account_states_.Flush());
  RETURN_IF_ERROR(balances_.Flush());
  RETURN_IF_ERROR(nonces_.Flush());
  RETURN_IF_ERROR(value_store_.Flush());
  RETURN_IF_ERROR(codes_.Flush());
  RETURN_IF_ERROR(code_hashes_.Flush());
  RETURN_IF_ERROR(address_to_slots_.Flush());
  if (archive_) {
    RETURN_IF_ERROR(archive_->Flush());
  }
  return absl::OkStatus();
}

template <template <typename K, typename V> class IndexType,
          template <typename K, typename V> class StoreType,
          template <typename K> class DepotType,
          template <typename K, typename V> class MultiMapType>
absl::Status State<IndexType, StoreType, DepotType, MultiMapType>::Close() {
  RETURN_IF_ERROR(address_index_.Close());
  RETURN_IF_ERROR(key_index_.Close());
  RETURN_IF_ERROR(slot_index_.Close());
  RETURN_IF_ERROR(account_states_.Close());
  RETURN_IF_ERROR(balances_.Close());
  RETURN_IF_ERROR(nonces_.Close());
  RETURN_IF_ERROR(value_store_.Close());
  RETURN_IF_ERROR(codes_.Close());
  RETURN_IF_ERROR(code_hashes_.Close());
  RETURN_IF_ERROR(address_to_slots_.Close());
  if (archive_) {
    RETURN_IF_ERROR(archive_->Close());
  }
  return absl::OkStatus();
}

template <template <typename K, typename V> class IndexType,
          template <typename K, typename V> class StoreType,
          template <typename K> class DepotType,
          template <typename K, typename V> class MultiMapType>
MemoryFootprint State<IndexType, StoreType, DepotType,
                      MultiMapType>::GetMemoryFootprint() const {
  MemoryFootprint res(*this);
  res.Add("address_index", address_index_.GetMemoryFootprint());
  res.Add("key_index", key_index_.GetMemoryFootprint());
  res.Add("slot_index", slot_index_.GetMemoryFootprint());
  res.Add("balances", balances_.GetMemoryFootprint());
  res.Add("nonces", nonces_.GetMemoryFootprint());
  res.Add("value_store", value_store_.GetMemoryFootprint());
  res.Add("codes", codes_.GetMemoryFootprint());
  res.Add("code_hashes", code_hashes_.GetMemoryFootprint());
  res.Add("address_to_slot_index", address_to_slots_.GetMemoryFootprint());
  if (archive_) {
    res.Add("archive", archive_->GetMemoryFootprint());
  }
  return res;
}

}  // namespace carmen<|MERGE_RESOLUTION|>--- conflicted
+++ resolved
@@ -153,13 +153,11 @@
   // A map associating accounts to its slots.
   MultiMapType<AddressId, SlotId> address_to_slots_;
 
-<<<<<<< HEAD
+  // A pointer to the optinally included archive.
+  std::unique_ptr<Archive> archive_;
+
   // A constant for the hash of the empty code.
   static const Hash kEmptyCodeHash;
-=======
-  // A pointer to the optinally included archive.
-  std::unique_ptr<Archive> archive_;
->>>>>>> 64fb8220
 };
 
 // ----------------------------- Definitions ----------------------------------
