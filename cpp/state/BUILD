--- conflicted
+++ resolved
@@ -15,13 +15,9 @@
     srcs = ["state_test.cc"],
     deps = [
         ":configurations",
-<<<<<<< HEAD
-        "//common:status_test_util",
+        ":state",
         "//common:type",
         "//common:account_state",
-=======
-        ":state",
->>>>>>> 3b77b6a0
         "//common:file_util",
         "//common:status_test_util",
         "@com_google_googletest//:gtest_main",
