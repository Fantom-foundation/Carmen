--- conflicted
+++ resolved
@@ -15,11 +15,7 @@
     srcs = ["state_test.cc"],
     deps = [
         ":configurations",
-<<<<<<< HEAD
-        "//common:status_test_util",
-=======
         ":state",
->>>>>>> 333e725f
         "//common:type",
         "//common:account_state",
         "//common:file_util",
