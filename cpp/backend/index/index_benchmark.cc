#include <random>

#include "backend/common/file.h"
#include "backend/index/cache/cache.h"
#include "backend/index/file/index.h"
#include "backend/index/index_handler.h"
#include "backend/index/leveldb/test_util.h"
#include "backend/index/memory/index.h"
#include "backend/index/memory/linear_hash_index.h"
#include "benchmark/benchmark.h"

namespace carmen::backend::index {
namespace {

constexpr const std::size_t kPageSize = 1 << 12;  // = 4 KiB

using InMemoryIndex = InMemoryIndex<Key, std::uint32_t>;
using CachedInMemoryIndex = Cached<InMemoryIndex>;
<<<<<<< HEAD
using LevelDBIndex = LevelDBKeySpaceTestAdapter<Key, std::uint32_t, 't'>;
=======
using InMemoryLinearHashIndex = InMemoryLinearHashIndex<Key, std::uint32_t>;
using FileIndexInMemory =
    FileIndex<Key, std::uint32_t, InMemoryFile, kPageSize>;
using FileIndexOnDisk = FileIndex<Key, std::uint32_t, SingleFile, kPageSize>;
using CachedFileIndexOnDisk = Cached<FileIndexOnDisk>;
>>>>>>> 6927d417

// To run benchmarks, use the following command:
//    bazel run -c opt //backend/index:index_benchmark

Key ToKey(std::int64_t value) {
  return Key{static_cast<std::uint8_t>(value >> 32),
             static_cast<std::uint8_t>(value >> 24),
             static_cast<std::uint8_t>(value >> 16),
             static_cast<std::uint8_t>(value >> 8),
             static_cast<std::uint8_t>(value >> 0)};
}

// Benchmarks the sequential insertion of keys into indexes.
template <typename IndexHandler>
void BM_Insert(benchmark::State& state) {
  auto pre_loaded_num_elements = state.range(0);
  IndexHandler handler;
  auto& index = handler.GetIndex();

  // Fill in initial elements.
  for (std::int64_t i = 0; i < pre_loaded_num_elements; i++) {
    index.GetOrAdd(ToKey(i));
  }

  auto i = pre_loaded_num_elements;
  for (auto _ : state) {
    auto id = index.GetOrAdd(ToKey(i++));
    benchmark::DoNotOptimize(id);
  }
}

BENCHMARK(BM_Insert<IndexHandler<InMemoryIndex>>)
    ->Arg(1 << 20)
    ->Arg(1 << 24);  // 1<<30 skipped since this would require 36 GiB of memory

BENCHMARK(BM_Insert<IndexHandler<CachedInMemoryIndex>>)
    ->Arg(1 << 20)
    ->Arg(1 << 24);  // 1<<30 skipped since this would require 36 GiB of memory

<<<<<<< HEAD
BENCHMARK(BM_Insert<IndexHandler<LevelDBIndex>>)
    ->Arg(1 << 20)
    ->Arg(1 << 24);  // 1<<30 skipped since this would require 36 GiB of memory

=======
BENCHMARK(BM_Insert<IndexHandler<InMemoryLinearHashIndex>>)
    ->Arg(1 << 20)
    ->Arg(1 << 24);  // 1<<30 skipped since this would require 36 GiB of memory

BENCHMARK(BM_Insert<IndexHandler<FileIndexInMemory>>)
    ->Arg(1 << 20)
    ->Arg(1 << 24);  // 1<<30 skipped since this would require 36 GiB of memory

BENCHMARK(BM_Insert<IndexHandler<FileIndexOnDisk>>)
    ->Arg(1 << 20)
    ->Arg(1 << 24)
    ->Arg(1 << 30);

BENCHMARK(BM_Insert<IndexHandler<CachedFileIndexOnDisk>>)
    ->Arg(1 << 20)
    ->Arg(1 << 24)
    ->Arg(1 << 30);

>>>>>>> 6927d417
template <typename IndexHandler>
void BM_SequentialRead(benchmark::State& state) {
  auto pre_loaded_num_elements = state.range(0);
  IndexHandler handler;
  auto& index = handler.GetIndex();

  // Fill in initial elements.
  for (std::int64_t i = 0; i < pre_loaded_num_elements; i++) {
    index.GetOrAdd(ToKey(i));
  }

  auto i = 0;
  for (auto _ : state) {
    auto id = index.Get(ToKey(i++));
    benchmark::DoNotOptimize(id);
  }
}

BENCHMARK(BM_SequentialRead<IndexHandler<InMemoryIndex>>)
    ->Arg(1 << 20)
    ->Arg(1 << 24);  // 1<<30 skipped since this would require 36 GiB of memory

BENCHMARK(BM_SequentialRead<IndexHandler<CachedInMemoryIndex>>)
    ->Arg(1 << 20)
    ->Arg(1 << 24);  // 1<<30 skipped since this would require 36 GiB of memory

<<<<<<< HEAD
BENCHMARK(BM_SequentialRead<IndexHandler<LevelDBIndex>>)
    ->Arg(1 << 20)
    ->Arg(1 << 24);  // 1<<30 skipped since this would require 36 GiB of memory

=======
BENCHMARK(BM_SequentialRead<IndexHandler<InMemoryLinearHashIndex>>)
    ->Arg(1 << 20)
    ->Arg(1 << 24);  // 1<<30 skipped since this would require 36 GiB of memory

BENCHMARK(BM_SequentialRead<IndexHandler<FileIndexInMemory>>)
    ->Arg(1 << 20)
    ->Arg(1 << 24);  // 1<<30 skipped since this would require 36 GiB of memory

BENCHMARK(BM_SequentialRead<IndexHandler<FileIndexOnDisk>>)
    ->Arg(1 << 20)
    ->Arg(1 << 24)
    ->Arg(1 << 30);

BENCHMARK(BM_SequentialRead<IndexHandler<CachedFileIndexOnDisk>>)
    ->Arg(1 << 20)
    ->Arg(1 << 24)
    ->Arg(1 << 30);

>>>>>>> 6927d417
template <typename IndexHandler>
void BM_UniformRandomRead(benchmark::State& state) {
  auto pre_loaded_num_elements = state.range(0);
  IndexHandler handler;
  auto& index = handler.GetIndex();

  // Fill in initial elements.
  for (std::int64_t i = 0; i < pre_loaded_num_elements; i++) {
    index.GetOrAdd(ToKey(i));
  }

  std::random_device rd;
  std::mt19937 gen(rd());
  std::uniform_int_distribution<> dist(0, pre_loaded_num_elements - 1);
  for (auto _ : state) {
    auto id = index.Get(ToKey(dist(gen)));
    benchmark::DoNotOptimize(id);
  }
}

BENCHMARK(BM_UniformRandomRead<IndexHandler<InMemoryIndex>>)
    ->Arg(1 << 20)
    ->Arg(1 << 24);  // 1<<30 skipped since this would require 36 GiB of memory

BENCHMARK(BM_UniformRandomRead<IndexHandler<CachedInMemoryIndex>>)
    ->Arg(1 << 20)
    ->Arg(1 << 24);  // 1<<30 skipped since this would require 36 GiB of memory

<<<<<<< HEAD
BENCHMARK(BM_UniformRandomRead<IndexHandler<LevelDBIndex>>)
    ->Arg(1 << 20)
    ->Arg(1 << 24);  // 1<<30 skipped since this would require 36 GiB of memory

=======
BENCHMARK(BM_UniformRandomRead<IndexHandler<InMemoryLinearHashIndex>>)
    ->Arg(1 << 20)
    ->Arg(1 << 24);  // 1<<30 skipped since this would require 36 GiB of memory

BENCHMARK(BM_UniformRandomRead<IndexHandler<FileIndexInMemory>>)
    ->Arg(1 << 20)
    ->Arg(1 << 24);  // 1<<30 skipped since this would require 36 GiB of memory

BENCHMARK(BM_UniformRandomRead<IndexHandler<FileIndexOnDisk>>)
    ->Arg(1 << 20)
    ->Arg(1 << 24)
    ->Arg(1 << 30);

BENCHMARK(BM_UniformRandomRead<IndexHandler<CachedFileIndexOnDisk>>)
    ->Arg(1 << 20)
    ->Arg(1 << 24)
    ->Arg(1 << 30);

>>>>>>> 6927d417
template <typename IndexHandler>
void BM_ExponentialRandomRead(benchmark::State& state) {
  auto pre_loaded_num_elements = state.range(0);
  IndexHandler handler;
  auto& index = handler.GetIndex();

  // Fill in initial elements.
  for (std::int64_t i = 0; i < pre_loaded_num_elements; i++) {
    index.GetOrAdd(ToKey(i));
  }

  std::random_device rd;
  std::mt19937 gen(rd());
  std::exponential_distribution<> dist(double(10) / pre_loaded_num_elements);
  for (auto _ : state) {
    auto id = index.Get(ToKey(dist(gen)));
    benchmark::DoNotOptimize(id);
  }
}

BENCHMARK(BM_ExponentialRandomRead<IndexHandler<InMemoryIndex>>)
    ->Arg(1 << 20)
    ->Arg(1 << 24);  // 1<<30 skipped since this would require 36 GiB of memory

BENCHMARK(BM_ExponentialRandomRead<IndexHandler<CachedInMemoryIndex>>)
    ->Arg(1 << 20)
    ->Arg(1 << 24);  // 1<<30 skipped since this would require 36 GiB of memory

<<<<<<< HEAD
BENCHMARK(BM_ExponentialRandomRead<IndexHandler<LevelDBIndex>>)
    ->Arg(1 << 20)
    ->Arg(1 << 24);  // 1<<30 skipped since this would require 36 GiB of memory

=======
BENCHMARK(BM_ExponentialRandomRead<IndexHandler<InMemoryLinearHashIndex>>)
    ->Arg(1 << 20)
    ->Arg(1 << 24);  // 1<<30 skipped since this would require 36 GiB of memory

BENCHMARK(BM_ExponentialRandomRead<IndexHandler<FileIndexInMemory>>)
    ->Arg(1 << 20)
    ->Arg(1 << 24);  // 1<<30 skipped since this would require 36 GiB of memory

BENCHMARK(BM_ExponentialRandomRead<IndexHandler<FileIndexOnDisk>>)
    ->Arg(1 << 20)
    ->Arg(1 << 24)
    ->Arg(1 << 30);

BENCHMARK(BM_ExponentialRandomRead<IndexHandler<CachedFileIndexOnDisk>>)
    ->Arg(1 << 20)
    ->Arg(1 << 24)
    ->Arg(1 << 30);

>>>>>>> 6927d417
template <typename IndexHandler>
void BM_Hash(benchmark::State& state) {
  auto pre_loaded_num_elements = state.range(0);

  for (auto _ : state) {
    state.PauseTiming();
    // A new index is created each time since otherwise it quickly fills up all
    // of the main memory.
    IndexHandler handler;
    auto& index = handler.GetIndex();

    // Fill in initial elements.
    for (std::int64_t i = 0; i < pre_loaded_num_elements; i++) {
      index.GetOrAdd(ToKey(i));
    }
    index.GetHash();

    auto i = pre_loaded_num_elements;
    for (int j = 0; j < 100; j++) {
      index.GetOrAdd(ToKey(i++));
    }
    state.ResumeTiming();
    auto hash = index.GetHash();
    benchmark::DoNotOptimize(hash);
  }
}

BENCHMARK(BM_Hash<IndexHandler<InMemoryIndex>>)
    ->Arg(1 << 10)
    ->Arg(1 << 14);  // skipped larger cases since it takes forever to hash
                     // initial entries

BENCHMARK(BM_Hash<IndexHandler<CachedInMemoryIndex>>)
    ->Arg(1 << 10)
    ->Arg(1 << 14);  // skipped larger cases since it takes forever to hash
                     // initial entries

<<<<<<< HEAD
BENCHMARK(BM_Hash<IndexHandler<LevelDBIndex>>)
=======
BENCHMARK(BM_Hash<IndexHandler<InMemoryLinearHashIndex>>)
    ->Arg(1 << 10)
    ->Arg(1 << 14);  // skipped larger cases since it takes forever to hash
                     // initial entries

BENCHMARK(BM_Hash<IndexHandler<FileIndexInMemory>>)
    ->Arg(1 << 10)
    ->Arg(1 << 14);  // skipped larger cases since it takes forever to hash
                     // initial entries

BENCHMARK(BM_Hash<IndexHandler<FileIndexOnDisk>>)
    ->Arg(1 << 10)
    ->Arg(1 << 14);  // skipped larger cases since it takes forever to hash
                     // initial entries

BENCHMARK(BM_Hash<IndexHandler<CachedFileIndexOnDisk>>)
>>>>>>> 6927d417
    ->Arg(1 << 10)
    ->Arg(1 << 14);  // skipped larger cases since it takes forever to hash
                     // initial entries

}  // namespace
}  // namespace carmen::backend::index<|MERGE_RESOLUTION|>--- conflicted
+++ resolved
@@ -4,7 +4,6 @@
 #include "backend/index/cache/cache.h"
 #include "backend/index/file/index.h"
 #include "backend/index/index_handler.h"
-#include "backend/index/leveldb/test_util.h"
 #include "backend/index/memory/index.h"
 #include "backend/index/memory/linear_hash_index.h"
 #include "benchmark/benchmark.h"
@@ -16,15 +15,11 @@
 
 using InMemoryIndex = InMemoryIndex<Key, std::uint32_t>;
 using CachedInMemoryIndex = Cached<InMemoryIndex>;
-<<<<<<< HEAD
-using LevelDBIndex = LevelDBKeySpaceTestAdapter<Key, std::uint32_t, 't'>;
-=======
 using InMemoryLinearHashIndex = InMemoryLinearHashIndex<Key, std::uint32_t>;
 using FileIndexInMemory =
     FileIndex<Key, std::uint32_t, InMemoryFile, kPageSize>;
 using FileIndexOnDisk = FileIndex<Key, std::uint32_t, SingleFile, kPageSize>;
 using CachedFileIndexOnDisk = Cached<FileIndexOnDisk>;
->>>>>>> 6927d417
 
 // To run benchmarks, use the following command:
 //    bazel run -c opt //backend/index:index_benchmark
@@ -64,12 +59,6 @@
     ->Arg(1 << 20)
     ->Arg(1 << 24);  // 1<<30 skipped since this would require 36 GiB of memory
 
-<<<<<<< HEAD
-BENCHMARK(BM_Insert<IndexHandler<LevelDBIndex>>)
-    ->Arg(1 << 20)
-    ->Arg(1 << 24);  // 1<<30 skipped since this would require 36 GiB of memory
-
-=======
 BENCHMARK(BM_Insert<IndexHandler<InMemoryLinearHashIndex>>)
     ->Arg(1 << 20)
     ->Arg(1 << 24);  // 1<<30 skipped since this would require 36 GiB of memory
@@ -88,7 +77,6 @@
     ->Arg(1 << 24)
     ->Arg(1 << 30);
 
->>>>>>> 6927d417
 template <typename IndexHandler>
 void BM_SequentialRead(benchmark::State& state) {
   auto pre_loaded_num_elements = state.range(0);
@@ -115,12 +103,6 @@
     ->Arg(1 << 20)
     ->Arg(1 << 24);  // 1<<30 skipped since this would require 36 GiB of memory
 
-<<<<<<< HEAD
-BENCHMARK(BM_SequentialRead<IndexHandler<LevelDBIndex>>)
-    ->Arg(1 << 20)
-    ->Arg(1 << 24);  // 1<<30 skipped since this would require 36 GiB of memory
-
-=======
 BENCHMARK(BM_SequentialRead<IndexHandler<InMemoryLinearHashIndex>>)
     ->Arg(1 << 20)
     ->Arg(1 << 24);  // 1<<30 skipped since this would require 36 GiB of memory
@@ -139,7 +121,6 @@
     ->Arg(1 << 24)
     ->Arg(1 << 30);
 
->>>>>>> 6927d417
 template <typename IndexHandler>
 void BM_UniformRandomRead(benchmark::State& state) {
   auto pre_loaded_num_elements = state.range(0);
@@ -168,12 +149,6 @@
     ->Arg(1 << 20)
     ->Arg(1 << 24);  // 1<<30 skipped since this would require 36 GiB of memory
 
-<<<<<<< HEAD
-BENCHMARK(BM_UniformRandomRead<IndexHandler<LevelDBIndex>>)
-    ->Arg(1 << 20)
-    ->Arg(1 << 24);  // 1<<30 skipped since this would require 36 GiB of memory
-
-=======
 BENCHMARK(BM_UniformRandomRead<IndexHandler<InMemoryLinearHashIndex>>)
     ->Arg(1 << 20)
     ->Arg(1 << 24);  // 1<<30 skipped since this would require 36 GiB of memory
@@ -192,7 +167,6 @@
     ->Arg(1 << 24)
     ->Arg(1 << 30);
 
->>>>>>> 6927d417
 template <typename IndexHandler>
 void BM_ExponentialRandomRead(benchmark::State& state) {
   auto pre_loaded_num_elements = state.range(0);
@@ -221,12 +195,6 @@
     ->Arg(1 << 20)
     ->Arg(1 << 24);  // 1<<30 skipped since this would require 36 GiB of memory
 
-<<<<<<< HEAD
-BENCHMARK(BM_ExponentialRandomRead<IndexHandler<LevelDBIndex>>)
-    ->Arg(1 << 20)
-    ->Arg(1 << 24);  // 1<<30 skipped since this would require 36 GiB of memory
-
-=======
 BENCHMARK(BM_ExponentialRandomRead<IndexHandler<InMemoryLinearHashIndex>>)
     ->Arg(1 << 20)
     ->Arg(1 << 24);  // 1<<30 skipped since this would require 36 GiB of memory
@@ -245,7 +213,6 @@
     ->Arg(1 << 24)
     ->Arg(1 << 30);
 
->>>>>>> 6927d417
 template <typename IndexHandler>
 void BM_Hash(benchmark::State& state) {
   auto pre_loaded_num_elements = state.range(0);
@@ -283,9 +250,6 @@
     ->Arg(1 << 14);  // skipped larger cases since it takes forever to hash
                      // initial entries
 
-<<<<<<< HEAD
-BENCHMARK(BM_Hash<IndexHandler<LevelDBIndex>>)
-=======
 BENCHMARK(BM_Hash<IndexHandler<InMemoryLinearHashIndex>>)
     ->Arg(1 << 10)
     ->Arg(1 << 14);  // skipped larger cases since it takes forever to hash
@@ -302,7 +266,6 @@
                      // initial entries
 
 BENCHMARK(BM_Hash<IndexHandler<CachedFileIndexOnDisk>>)
->>>>>>> 6927d417
     ->Arg(1 << 10)
     ->Arg(1 << 14);  // skipped larger cases since it takes forever to hash
                      // initial entries
