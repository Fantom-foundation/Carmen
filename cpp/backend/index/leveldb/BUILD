--- conflicted
+++ resolved
@@ -22,11 +22,7 @@
         "//backend/index/leveldb/single_db:index",
         "//common:file_util",
         "//common:type",
-<<<<<<< HEAD
         "//common:status_test_util",
-        "@com_github_google_benchmark//:benchmark_main",
-=======
->>>>>>> 3b77b6a0
         "//third_party/gperftools:profiler",
         "@com_github_google_benchmark//:benchmark_main",
     ],
