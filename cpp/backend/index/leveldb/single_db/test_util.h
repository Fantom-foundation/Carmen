--- conflicted
+++ resolved
@@ -8,11 +8,7 @@
 #include "common/type.h"
 
 namespace carmen::backend::index {
-<<<<<<< HEAD
-// MultiLevelDbIndexTestAdapter is a wrapper around LevelDbKeySpace. Providing
-=======
 // SingleLevelDbIndexTestAdapter is a wrapper around LevelDbKeySpace. Providing
->>>>>>> f8ea0668
 // interface for benchmarking and testing. This is subject to be removed
 // once we have index interface updated.
 template <Trivial K, std::integral I>
