#include <cstddef>

#include "backend/index/cache/cache.h"
#include "backend/index/file/index.h"
#include "backend/index/index.h"
<<<<<<< HEAD
#include "backend/index/leveldb/test_util.h"
#include "backend/index/leveldb/index.h"
=======
#include "common/file_util.h"
>>>>>>> d68eabd5
#include "common/type.h"

namespace carmen::backend::index {
namespace {

// A generic index handler enclosing the setup and tear down of various index
// implementations in benchmarks handled by index_benchmark.cc. A handler holds
// an instance of an index.
//
// This generic IndexHandler is a mere wrapper on a store reference, while
// specializations may add additional setup and tear-down operations.
template <Index Index>
class IndexHandler {
 public:
  IndexHandler() : index_() {}
  Index& GetIndex() { return index_; }

 private:
  Index index_;
};

<<<<<<< HEAD
// A specialization of the generic IndexHandler for leveldb implementation.
template <Trivial K, std::integral I>
class IndexHandler<LevelDBKeySpaceTestAdapter<K, I>> {
 public:
  IndexHandler() : dir_{}, index_(LevelDBIndex(dir_.GetPath().string()).KeySpace<int, int>('t')) {}
  LevelDBKeySpaceTestAdapter<K, I>& GetIndex() { return index_; }

 private:
  TempDir dir_;
  LevelDBKeySpaceTestAdapter<K, I> index_;
=======
// A specialization of the generic IndexHandler for cached index
// implementations.
template <Index Index>
class IndexHandler<Cached<Index>> {
 public:
  IndexHandler() : index_(std::move(nested_.GetIndex())) {}
  Cached<Index>& GetIndex() { return index_; }

 private:
  IndexHandler<Index> nested_;
  Cached<Index> index_;
};

// A specialization of the generic IndexHandler for file-based implementations.
template <Trivial K, std::integral I, std::size_t page_size>
class IndexHandler<FileIndex<K, I, SingleFile, page_size>> {
 public:
  using File = typename FileIndex<K, I, SingleFile, page_size>::File;
  IndexHandler()
      : index_(std::make_unique<File>(dir_.GetPath() / "primary.dat"),
               std::make_unique<File>(dir_.GetPath() / "overflow.dat")) {}

  FileIndex<K, I, SingleFile, page_size>& GetIndex() { return index_; }

 private:
  TempDir dir_;
  FileIndex<K, I, SingleFile, page_size> index_;
>>>>>>> d68eabd5
};

}  // namespace
}  // namespace carmen::backend::index<|MERGE_RESOLUTION|>--- conflicted
+++ resolved
@@ -3,12 +3,9 @@
 #include "backend/index/cache/cache.h"
 #include "backend/index/file/index.h"
 #include "backend/index/index.h"
-<<<<<<< HEAD
 #include "backend/index/leveldb/test_util.h"
 #include "backend/index/leveldb/index.h"
-=======
 #include "common/file_util.h"
->>>>>>> d68eabd5
 #include "common/type.h"
 
 namespace carmen::backend::index {
@@ -30,7 +27,6 @@
   Index index_;
 };
 
-<<<<<<< HEAD
 // A specialization of the generic IndexHandler for leveldb implementation.
 template <Trivial K, std::integral I>
 class IndexHandler<LevelDBKeySpaceTestAdapter<K, I>> {
@@ -41,7 +37,8 @@
  private:
   TempDir dir_;
   LevelDBKeySpaceTestAdapter<K, I> index_;
-=======
+};
+
 // A specialization of the generic IndexHandler for cached index
 // implementations.
 template <Index Index>
@@ -69,7 +66,6 @@
  private:
   TempDir dir_;
   FileIndex<K, I, SingleFile, page_size> index_;
->>>>>>> d68eabd5
 };
 
 }  // namespace
