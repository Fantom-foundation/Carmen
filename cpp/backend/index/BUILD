cc_library(
    name = "index",
    hdrs = ["index.h"],
    visibility = ["//visibility:public"],
    deps = [
        "//backend:structure",
        "@com_google_absl//absl/status:statusor",
    ],
)

cc_test(
    name = "index_test",
    srcs = ["index_test.cc"],
    deps = [
        "//backend/index/memory:index",
        "//common:status_test_util",
        "//common:test_util",
        "//common:type",
        "@com_google_googletest//:gtest_main",
    ],
)

cc_library(
    name = "test_util",
    testonly = True,
    hdrs = ["test_util.h"],
    visibility = ["//backend/index:__subpackages__"],
    deps = [
        ":index",
        "//backend:structure",
        "//backend/index:index_handler",
        "//backend/index/memory:index",
        "//common:hash",
        "//common:status_test_util",
        "@com_google_absl//absl/status",
        "@com_google_absl//absl/status:statusor",
        "@com_google_googletest//:gtest",
    ],
)

cc_test(
    name = "test_util_test",
    srcs = ["test_util_test.cc"],
    deps = [
        ":index",
        ":test_util",
        "@com_google_googletest//:gtest_main",
    ],
)

cc_library(
    name = "index_handler",
    testonly = True,
    hdrs = ["index_handler.h"],
    visibility = ["//backend/index:__subpackages__"],
    deps = [
        ":index",
        "//backend/index/cache",
        "//backend/index/file:index",
<<<<<<< HEAD
        "@com_google_absl//absl/status:statusor",
        "//backend:structure",
=======
        "//backend/index/leveldb/multi_db:index",
        "//backend/index/leveldb/single_db:index",
>>>>>>> 3b77b6a0
        "//common:file_util",
        "//common:type",
    ],
)

cc_binary(
    name = "index_benchmark",
    testonly = True,
    srcs = ["index_benchmark.cc"],
    deps = [
        ":index_handler",
        "//backend/common:file",
        "//backend/index/cache",
        "//backend/index/file:index",
        "//backend/index/memory:index",
        "//backend/index/memory:linear_hash_index",
        "//common:benchmark",
        "//common:status_test_util",
        "//third_party/gperftools:profiler",
        "@com_github_google_benchmark//:benchmark_main",
    ],
)<|MERGE_RESOLUTION|>--- conflicted
+++ resolved
@@ -57,13 +57,10 @@
         ":index",
         "//backend/index/cache",
         "//backend/index/file:index",
-<<<<<<< HEAD
+        "//backend/index/leveldb/multi_db:index",
+        "//backend/index/leveldb/single_db:index",
         "@com_google_absl//absl/status:statusor",
         "//backend:structure",
-=======
-        "//backend/index/leveldb/multi_db:index",
-        "//backend/index/leveldb/single_db:index",
->>>>>>> 3b77b6a0
         "//common:file_util",
         "//common:type",
     ],
