cc_library(
    name = "index",
    hdrs = ["index.h"],
    deps = [
        "//common:type",
    ],
    visibility = ["//visibility:public"],
)

cc_test(
    name = "index_test",
    srcs = ["index_test.cc"],
    deps = [
        "//backend/index/memory:index",
        "//common:test_util",
        "//common:type", 
        "@com_google_googletest//:gtest_main",
    ],
)

cc_library(
    name = "test_util",
    hdrs = ["test_util.h"],
    deps = [
        ":index",
        "//common:hash",
        "@com_google_googletest//:gtest",
    ],
    visibility = ["//backend/index:__subpackages__"],
    testonly = True,
)

cc_test(
    name = "test_util_test",
    srcs = ["test_util_test.cc"],
    deps = [
        ":index",
        ":test_util",
        "@com_google_googletest//:gtest_main",
    ],
)

cc_library(
    name = "index_handler",
    hdrs = ["index_handler.h"],
    deps = [
        ":index",
        "//common:type",
<<<<<<< HEAD
        "//backend/index/leveldb:test_util",
        "//backend/index/leveldb:index",
=======
        "//common:file_util",
>>>>>>> d68eabd5
    ],
    visibility = ["//backend/index:__subpackages__"],
    testonly = True,
)

cc_binary(
    name = "index_benchmark",
    srcs = ["index_benchmark.cc"],
    deps = [
        ":index_handler",
        "//backend/common:file",
        "//backend/index/cache",
        "//backend/index/file:index",
        "//backend/index/memory:index",
        "//backend/index/memory:linear_hash_index",
        "@com_github_google_benchmark//:benchmark_main",
        "//third_party/gperftools:profiler",
    ],
    testonly = True,
)<|MERGE_RESOLUTION|>--- conflicted
+++ resolved
@@ -46,12 +46,9 @@
     deps = [
         ":index",
         "//common:type",
-<<<<<<< HEAD
         "//backend/index/leveldb:test_util",
         "//backend/index/leveldb:index",
-=======
         "//common:file_util",
->>>>>>> d68eabd5
     ],
     visibility = ["//backend/index:__subpackages__"],
     testonly = True,
