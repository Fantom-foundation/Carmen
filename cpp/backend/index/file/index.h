--- conflicted
+++ resolved
@@ -240,33 +240,6 @@
   if (!std::filesystem::exists(*index.metadata_file_)) {
     return index;
   }
-<<<<<<< HEAD
-  // Load metadata from file.
-  std::fstream in(*index.metadata_file_, std::ios::binary | std::ios::in);
-  if (!in || !in.is_open()) {
-    return GetStatusWithSystemError(
-        absl::StatusCode::kInternal,
-        absl::StrCat("Failed to open metadata file: ",
-                     index.metadata_file_->string()));
-  }
-  auto read_scalar = [&](auto& scalar) -> absl::Status {
-    in.read(reinterpret_cast<char*>(&scalar), sizeof(scalar));
-    if (in.good()) return absl::OkStatus();
-    return GetStatusWithSystemError(
-        absl::StatusCode::kInternal,
-        absl::StrCat("Failed to read metadata file: ",
-                     index.metadata_file_->string()));
-  };
-
-  // Start with scalars.
-  RETURN_IF_ERROR(read_scalar(index.size_));
-  RETURN_IF_ERROR(read_scalar(index.next_to_split_));
-  RETURN_IF_ERROR(read_scalar(index.low_mask_));
-  RETURN_IF_ERROR(read_scalar(index.high_mask_));
-  RETURN_IF_ERROR(read_scalar(index.num_buckets_));
-  RETURN_IF_ERROR(read_scalar(index.num_overflow_pages_));
-  RETURN_IF_ERROR(read_scalar(index.hash_));
-=======
 
   ASSIGN_OR_RETURN(auto in, FStream::Open(*index.metadata_file_,
                                           std::ios::binary | std::ios::in));
@@ -279,37 +252,22 @@
   RETURN_IF_ERROR(in.Read(index.num_buckets_));
   RETURN_IF_ERROR(in.Read(index.num_overflow_pages_));
   RETURN_IF_ERROR(in.Read(index.hash_));
->>>>>>> 333e725f
 
   // Read bucket tail list.
   assert(sizeof(index.bucket_tails_.size()) == sizeof(std::size_t));
   std::size_t size;
-<<<<<<< HEAD
-  RETURN_IF_ERROR(read_scalar(size));
-  index.bucket_tails_.resize(size);
-  for (std::size_t i = 0; i < size; i++) {
-    RETURN_IF_ERROR(read_scalar(index.bucket_tails_[i]));
-=======
   RETURN_IF_ERROR(in.Read(size));
   index.bucket_tails_.resize(size);
   for (std::size_t i = 0; i < size; i++) {
     RETURN_IF_ERROR(in.Read(index.bucket_tails_[i]));
->>>>>>> 333e725f
   }
 
   // Read free list.
   assert(sizeof(index.overflow_page_free_list_.size()) == sizeof(std::size_t));
-<<<<<<< HEAD
-  RETURN_IF_ERROR(read_scalar(size));
-  index.overflow_page_free_list_.resize(size);
-  for (std::size_t i = 0; i < size; i++) {
-    RETURN_IF_ERROR(read_scalar(index.overflow_page_free_list_[i]));
-=======
   RETURN_IF_ERROR(in.Read(size));
   index.overflow_page_free_list_.resize(size);
   for (std::size_t i = 0; i < size; i++) {
     RETURN_IF_ERROR(in.Read(index.overflow_page_free_list_[i]));
->>>>>>> 333e725f
   }
 
   return index;
@@ -332,12 +290,7 @@
           std::size_t page_size>
 absl::StatusOr<std::pair<I, bool>> FileIndex<K, I, F, page_size>::GetOrAdd(
     const K& key) {
-<<<<<<< HEAD
-  ASSIGN_OR_RETURN(auto find_result, FindInternal(key));
-  auto [hash, bucket, entry] = find_result;
-=======
   ASSIGN_OR_RETURN((auto [hash, bucket, entry]), FindInternal(key));
->>>>>>> 333e725f
   if (entry != nullptr) {
     return std::pair{entry->value, false};
   }
@@ -356,33 +309,18 @@
   Page* page;
   auto tail = GetTail(bucket);
   if (tail == kNullPage) {
-<<<<<<< HEAD
-    ASSIGN_OR_RETURN(auto result, primary_pool_.template Get<Page>(bucket));
-    page = result.AsPointer();
-    primary_pool_.MarkAsDirty(bucket);
-  } else {
-    ASSIGN_OR_RETURN(auto result, overflow_pool_.template Get<Page>(tail));
-    page = result.AsPointer();
-=======
     ASSIGN_OR_RETURN(page, primary_pool_.template Get<Page>(bucket));
     primary_pool_.MarkAsDirty(bucket);
   } else {
     ASSIGN_OR_RETURN(page, overflow_pool_.template Get<Page>(tail));
->>>>>>> 333e725f
     overflow_pool_.MarkAsDirty(tail);
   }
 
   if (page->Insert(hash, key, size_ - 1) == nullptr) {
     auto new_overflow_id = GetFreeOverflowPageId();
     page->SetNext(new_overflow_id);
-<<<<<<< HEAD
-    ASSIGN_OR_RETURN(auto result,
-                     overflow_pool_.template Get<Page>(new_overflow_id));
-    auto overflow_page = result.AsPointer();
-=======
     ASSIGN_OR_RETURN(Page * overflow_page,
                      overflow_pool_.template Get<Page>(new_overflow_id));
->>>>>>> 333e725f
     assert(overflow_page->Size() == 0);
     assert(overflow_page->GetNext() == 0);
     SetTail(bucket, new_overflow_id);
@@ -397,12 +335,7 @@
 template <Trivial K, std::integral I, template <std::size_t> class F,
           std::size_t page_size>
 absl::StatusOr<I> FileIndex<K, I, F, page_size>::Get(const K& key) const {
-<<<<<<< HEAD
-  ASSIGN_OR_RETURN(auto find_result, FindInternal(key));
-  auto [hash, bucket, entry] = find_result;
-=======
   ASSIGN_OR_RETURN((auto [hash, bucket, entry]), FindInternal(key));
->>>>>>> 333e725f
   if (entry == nullptr) {
     return absl::NotFoundError("Key not found.");
   }
@@ -429,36 +362,6 @@
   if (!metadata_file_ || metadata_file_->empty()) return absl::OkStatus();
 
   // Sync out metadata information.
-<<<<<<< HEAD
-  std::fstream out(*metadata_file_, std::ios::binary | std::ios::out);
-  auto write_scalar = [&](auto scalar) -> absl::Status {
-    out.write(reinterpret_cast<const char*>(&scalar), sizeof(scalar));
-    if (out.good()) return absl::OkStatus();
-    return absl::InternalError("Failed to write metadata. Error: " +
-                               std::string(std::strerror(errno)));
-  };
-
-  // Start with scalars.
-  RETURN_IF_ERROR(write_scalar(size_));
-  RETURN_IF_ERROR(write_scalar(next_to_split_));
-  RETURN_IF_ERROR(write_scalar(low_mask_));
-  RETURN_IF_ERROR(write_scalar(high_mask_));
-  RETURN_IF_ERROR(write_scalar(num_buckets_));
-  RETURN_IF_ERROR(write_scalar(num_overflow_pages_));
-  ASSIGN_OR_RETURN(auto hash, GetHash());
-  RETURN_IF_ERROR(write_scalar(hash));
-
-  // Write bucket tail list.
-  RETURN_IF_ERROR(write_scalar(bucket_tails_.size()));
-  for (const auto& page_id : bucket_tails_) {
-    RETURN_IF_ERROR(write_scalar(page_id));
-  }
-
-  // Write free list.
-  RETURN_IF_ERROR(write_scalar(overflow_page_free_list_.size()));
-  for (const auto& page_id : overflow_page_free_list_) {
-    RETURN_IF_ERROR(write_scalar(page_id));
-=======
   ASSIGN_OR_RETURN(auto out, FStream::Open(*metadata_file_,
                                            std::ios::binary | std::ios::out));
 
@@ -482,7 +385,6 @@
   RETURN_IF_ERROR(out.Write(overflow_page_free_list_.size()));
   for (const auto& page_id : overflow_page_free_list_) {
     RETURN_IF_ERROR(out.Write(page_id));
->>>>>>> 333e725f
   }
   return absl::OkStatus();
 }
@@ -544,24 +446,14 @@
   auto bucket = GetBucket(hash);
 
   // Search within that bucket.
-<<<<<<< HEAD
-  ASSIGN_OR_RETURN(auto page_ref, primary_pool_.template Get<Page>(bucket));
-  Page* cur = page_ref.AsPointer();
-=======
   ASSIGN_OR_RETURN(Page * cur, primary_pool_.template Get<Page>(bucket));
->>>>>>> 333e725f
   while (cur != nullptr) {
     if (auto entry = cur->Find(hash, key)) {
       return std::tuple{hash, bucket, entry};
     }
     PageId next = cur->GetNext();
-<<<<<<< HEAD
-    ASSIGN_OR_RETURN(page_ref, overflow_pool_.template Get<Page>(next));
-    cur = next != 0 ? page_ref.AsPointer() : nullptr;
-=======
     ASSIGN_OR_RETURN(cur, overflow_pool_.template Get<Page>(next));
     cur = next != 0 ? cur : nullptr;
->>>>>>> 333e725f
   }
 
   // Report a null pointer if nothing was found.
@@ -574,14 +466,8 @@
                           typename FileIndex<K, I, F, page_size>::bucket_id_t,
                           typename FileIndex<K, I, F, page_size>::Entry*>>
 FileIndex<K, I, F, page_size>::FindInternal(const K& key) {
-<<<<<<< HEAD
-  ASSIGN_OR_RETURN(auto result,
-                   const_cast<const FileIndex*>(this)->FindInternal(key));
-  auto [hash, bucket, entry] = result;
-=======
   ASSIGN_OR_RETURN((auto [hash, bucket, entry]),
                    const_cast<const FileIndex*>(this)->FindInternal(key));
->>>>>>> 333e725f
   return std::tuple{hash, bucket, const_cast<Entry*>(entry)};
 }
 
@@ -604,26 +490,15 @@
 
   // Load data from page to be split into memory.
   std::deque<Entry> entries;
-<<<<<<< HEAD
-  ASSIGN_OR_RETURN(auto page_ref,
-                   primary_pool_.template Get<Page>(old_bucket_id));
-  Page* page = page_ref.AsPointer();
-=======
   ASSIGN_OR_RETURN(Page * page,
                    primary_pool_.template Get<Page>(old_bucket_id));
->>>>>>> 333e725f
   while (page != nullptr) {
     for (std::size_t i = 0; i < page->Size(); i++) {
       entries.push_back((*page)[i]);
     }
     auto next = page->GetNext();
     if (next != 0) {
-<<<<<<< HEAD
-      ASSIGN_OR_RETURN(page_ref, overflow_pool_.template Get<Page>(next));
-      page = page_ref.AsPointer();
-=======
       ASSIGN_OR_RETURN(page, overflow_pool_.template Get<Page>(next));
->>>>>>> 333e725f
     } else {
       page = nullptr;
     }
@@ -650,12 +525,7 @@
   std::sort(new_bucket.begin(), new_bucket.end());
 
   // Write old entries into old bucket.
-<<<<<<< HEAD
-  ASSIGN_OR_RETURN(page_ref, primary_pool_.template Get<Page>(old_bucket_id));
-  page = page_ref.AsPointer();
-=======
   ASSIGN_OR_RETURN(page, primary_pool_.template Get<Page>(old_bucket_id));
->>>>>>> 333e725f
   primary_pool_.MarkAsDirty(old_bucket_id);
   int i = 0;
   ResetTail(old_bucket_id);
@@ -665,12 +535,7 @@
       page->Resize(Page::kNumEntries);
       auto next = page->GetNext();
       assert(next != 0);
-<<<<<<< HEAD
-      ASSIGN_OR_RETURN(page_ref, overflow_pool_.template Get<Page>(next));
-      page = page_ref.AsPointer();
-=======
       ASSIGN_OR_RETURN(page, overflow_pool_.template Get<Page>(next));
->>>>>>> 333e725f
       overflow_pool_.MarkAsDirty(next);
       SetTail(old_bucket_id, next);
       i = 0;
@@ -686,12 +551,7 @@
     if (next != 0) {
       page->SetNext(0);
       ReturnOverflowPage(next);
-<<<<<<< HEAD
-      ASSIGN_OR_RETURN(page_ref, overflow_pool_.template Get<Page>(next));
-      page = page_ref.AsPointer();
-=======
       ASSIGN_OR_RETURN(page, overflow_pool_.template Get<Page>(next));
->>>>>>> 333e725f
       page->Resize(0);
       overflow_pool_.MarkAsDirty(next);
     } else {
@@ -700,12 +560,7 @@
   }
 
   // Write new entries into new bucket.
-<<<<<<< HEAD
-  ASSIGN_OR_RETURN(page_ref, primary_pool_.template Get<Page>(new_bucket_id));
-  page = page_ref.AsPointer();
-=======
   ASSIGN_OR_RETURN(page, primary_pool_.template Get<Page>(new_bucket_id));
->>>>>>> 333e725f
   i = 0;
   primary_pool_.MarkAsDirty(new_bucket_id);
   for (const Entry& entry : new_bucket) {
@@ -714,12 +569,7 @@
       page->Resize(Page::kNumEntries);
       auto next = GetFreeOverflowPageId();
       page->SetNext(next);
-<<<<<<< HEAD
-      ASSIGN_OR_RETURN(page_ref, overflow_pool_.template Get<Page>(next));
-      page = page_ref.AsPointer();
-=======
       ASSIGN_OR_RETURN(page, overflow_pool_.template Get<Page>(next));
->>>>>>> 333e725f
       overflow_pool_.MarkAsDirty(next);
       assert(page->GetNext() == 0);
       SetTail(new_bucket_id, next);
