--- conflicted
+++ resolved
@@ -17,13 +17,8 @@
 BENCHMARK_TYPE_LIST(StoreConfigList, (ReferenceStore<kPageSize>),
                     (InMemoryStore<int, Value, kPageSize>),
                     (LevelDbStore<int, Value, kPageSize>),
-<<<<<<< HEAD
-                    (FileStore<int, Value, InMemoryFile, kPageSize>),
-                    (FileStore<int, Value, SingleFile, kPageSize>),
-=======
                     (EagerFileStore<int, Value, InMemoryFile, kPageSize>),
                     (EagerFileStore<int, Value, SingleFile, kPageSize>),
->>>>>>> f8ea0668
                     (LazyFileStore<int, Value, SingleFile, kPageSize>));
 
 // Defines the list of problem sizes.
