--- conflicted
+++ resolved
@@ -16,15 +16,9 @@
 // Defines the list of configurations to be benchmarked.
 BENCHMARK_TYPE_LIST(StoreConfigList, (ReferenceStore<kPageSize>),
                     (InMemoryStore<int, Value, kPageSize>),
-<<<<<<< HEAD
-                    (LevelDbStore<int, Value, kPageSize>),
-                    (FileStore<int, Value, InMemoryFile, kPageSize>),
-                    (FileStore<int, Value, SingleFile, kPageSize>),
-=======
                     (LevelDBStore<int, Value, kPageSize>),
                     (EagerFileStore<int, Value, InMemoryFile, kPageSize>),
                     (EagerFileStore<int, Value, SingleFile, kPageSize>),
->>>>>>> e5821416
                     (LazyFileStore<int, Value, SingleFile, kPageSize>));
 
 // Defines the list of problem sizes.
