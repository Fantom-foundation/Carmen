--- conflicted
+++ resolved
@@ -260,57 +260,33 @@
     // Page size 32, branching size 32.
     StoreHandler<ReferenceStore<32>, 32>,
     StoreHandler<InMemoryStore<int, Value, 32>, 32>,
-<<<<<<< HEAD
-    StoreHandler<FileStore<int, Value, InMemoryFile, 32>, 32>,
-    StoreHandler<FileStore<int, Value, SingleFile, 32>, 32>,
-    StoreHandler<FileStore<int, Value, SingleFile, 32, false>, 32>,
-=======
     StoreHandler<EagerFileStore<int, Value, InMemoryFile, 32>, 32>,
     StoreHandler<EagerFileStore<int, Value, SingleFile, 32>, 32>,
     StoreHandler<LazyFileStore<int, Value, SingleFile, 32>, 32>,
->>>>>>> f8ea0668
     StoreHandler<LevelDbStore<int, Value, 32>, 32>,
 
     // Page size 64, branching size 3.
     StoreHandler<ReferenceStore<64>, 3>,
     StoreHandler<InMemoryStore<int, Value, 64>, 3>,
-<<<<<<< HEAD
-    StoreHandler<FileStore<int, Value, InMemoryFile, 64>, 3>,
-    StoreHandler<FileStore<int, Value, SingleFile, 64>, 3>,
-    StoreHandler<FileStore<int, Value, SingleFile, 64, false>, 3>,
-=======
     StoreHandler<EagerFileStore<int, Value, InMemoryFile, 64>, 3>,
     StoreHandler<EagerFileStore<int, Value, SingleFile, 64>, 3>,
     StoreHandler<LazyFileStore<int, Value, SingleFile, 64>, 3>,
->>>>>>> f8ea0668
     StoreHandler<LevelDbStore<int, Value, 64>, 3>,
 
     // Page size 64, branching size 8.
     StoreHandler<ReferenceStore<64>, 8>,
     StoreHandler<InMemoryStore<int, Value, 64>, 8>,
-<<<<<<< HEAD
-    StoreHandler<FileStore<int, Value, InMemoryFile, 64>, 8>,
-    StoreHandler<FileStore<int, Value, SingleFile, 64>, 8>,
-    StoreHandler<FileStore<int, Value, SingleFile, 64, false>, 8>,
-=======
     StoreHandler<EagerFileStore<int, Value, InMemoryFile, 64>, 8>,
     StoreHandler<EagerFileStore<int, Value, SingleFile, 64>, 8>,
     StoreHandler<LazyFileStore<int, Value, SingleFile, 64>, 8>,
->>>>>>> f8ea0668
     StoreHandler<LevelDbStore<int, Value, 64>, 8>,
 
     // Page size 128, branching size 4.
     StoreHandler<ReferenceStore<128>, 4>,
     StoreHandler<InMemoryStore<int, Value, 128>, 4>,
-<<<<<<< HEAD
-    StoreHandler<FileStore<int, Value, InMemoryFile, 128>, 4>,
-    StoreHandler<FileStore<int, Value, SingleFile, 128>, 4>,
-    StoreHandler<FileStore<int, Value, SingleFile, 128, false>, 4>,
-=======
     StoreHandler<EagerFileStore<int, Value, InMemoryFile, 128>, 4>,
     StoreHandler<EagerFileStore<int, Value, SingleFile, 128>, 4>,
     StoreHandler<LazyFileStore<int, Value, SingleFile, 128>, 4>,
->>>>>>> f8ea0668
     StoreHandler<LevelDbStore<int, Value, 128>, 4>>;
 
 INSTANTIATE_TYPED_TEST_SUITE_P(All, StoreTest, StoreTypes);
