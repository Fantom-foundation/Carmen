#pragma once

#include <concepts>
#include <cstring>
#include <filesystem>

#include "absl/status/status.h"
#include "absl/status/statusor.h"
#include "backend/common/leveldb/leveldb.h"
#include "backend/store/hash_tree.h"
#include "backend/store/store.h"
#include "common/byte_util.h"
#include "common/hash.h"
#include "common/status_util.h"
#include "common/type.h"

namespace carmen::backend::store {

// The LevelDbStore is a leveldb implementation of a mutable key/value
// store. It maps provided mutation and lookup support, as well as global
// state hashing support enabling to obtain a quick hash for the entire
// content.
template <std::integral K, Trivial V, std::size_t page_size = 32>
class LevelDbStore {
 public:
  // The page size in byte used by this store.
  constexpr static std::size_t kPageSize = page_size;

  // Open connection to the store. If the store does not exist, it will be
  // created. If the depot store, it will be opened.
  static absl::StatusOr<LevelDbStore> Open(
      const std::filesystem::path& path,
      std::size_t hash_branching_factor = 32) {
    auto is_new =
        !std::filesystem::exists(path) || std::filesystem::is_empty(path);
    ASSIGN_OR_RETURN(auto db, LevelDb::Open(path, /*create_if_missing=*/true));
    auto store = LevelDbStore(std::move(db), hash_branching_factor);

    if (!is_new) {
      RETURN_IF_ERROR(store.hashes_.LoadFromLevelDb(*store.db_));
    }

    return store;
  }

  // Updates the value associated to the given key.
  absl::Status Set(const K& key, V value) {
    RETURN_IF_ERROR(db_->Add({AsChars(key), AsChars(value)}));
    hashes_.MarkDirty(GetPageId(key));
    return absl::OkStatus();
  }

  // Retrieves the value associated to the given key. If no values has
  // been previously set using the Set(..) function above, abseil not found
  // error is returned.
  absl::StatusOr<V> Get(const K& key) const {
    hashes_.RegisterPage(GetPageId(key));
    ASSIGN_OR_RETURN(auto result, db_->Get(AsChars(key)));
    return FromChars<V>(result);
  }

  // Computes a hash over the full content of this store.
  absl::StatusOr<Hash> GetHash() const { return hashes_.GetHash(); }

  // Flush all pending changes to disk.
<<<<<<< HEAD
  absl::Status Flush() { return hashes_.SaveToLevelDb(*db_); }
=======
  absl::Status Flush() {
    RETURN_IF_ERROR(db_->Flush());
    return hashes_.SaveToLevelDb(*db_);
  }
>>>>>>> f8ea0668

  // Close the store.
  absl::Status Close() {
    RETURN_IF_ERROR(Flush());
    db_.reset();
    return absl::OkStatus();
  }

  // Summarizes the memory usage of this instance.
  MemoryFootprint GetMemoryFootprint() const {
    MemoryFootprint res(*this);
    res.Add("db", db_->GetMemoryFootprint());
    res.Add("hashes", hashes_.GetMemoryFootprint());
    return res;
  }

 private:
  constexpr static auto elements_per_page = kPageSize / sizeof(V);
  // elements per page has to be greater than 0
  static_assert(elements_per_page > 0);

  // Creates a new LevelDbStore using the leveldb instance and provided value
  // as the branching factor for hash computation.
  LevelDbStore(LevelDb db, std::size_t hash_branching_factor)
      : db_(std::make_unique<LevelDb>(std::move(db))),
        hashes_(std::make_unique<PageProvider>(*db_), hash_branching_factor) {}

  // Get the page id for a given key.
  PageId GetPageId(const K& key) const { return (key / elements_per_page); }

  // A page source providing the owned hash tree access to the stored pages.
  class PageProvider : public PageSource {
   public:
    PageProvider(LevelDb& db) : db_(db) {}

    // Get data for given page. The data is valid until the next call to
    // this function.
    std::span<const std::byte> GetPageData(PageId id) override {
      K start = id * elements_per_page;
      K end = start + elements_per_page;

      static auto empty = std::array<std::byte, sizeof(V)>{};
      std::size_t offset = 0;
      for (K i = start; i < end; i++) {
        auto res = db_.Get(AsChars(i));
        auto src = res.ok() ? reinterpret_cast<std::byte*>((*res).data())
                            : empty.data();
        std::memcpy(page_buffer_.data() + offset, src, sizeof(V));
        offset += sizeof(V);
      }

      return page_buffer_;
    }

   private:
    const LevelDb& db_;
    std::array<std::byte, kPageSize> page_buffer_;
  };

  // The underlying LevelDb instance. Wrapped in a unique_ptr to allow
  // for move semantics.
  std::unique_ptr<LevelDb> db_;

  // The data structure managing the hashing of states.
  mutable HashTree hashes_;
};
}  // namespace carmen::backend::store<|MERGE_RESOLUTION|>--- conflicted
+++ resolved
@@ -63,14 +63,10 @@
   absl::StatusOr<Hash> GetHash() const { return hashes_.GetHash(); }
 
   // Flush all pending changes to disk.
-<<<<<<< HEAD
-  absl::Status Flush() { return hashes_.SaveToLevelDb(*db_); }
-=======
   absl::Status Flush() {
     RETURN_IF_ERROR(db_->Flush());
     return hashes_.SaveToLevelDb(*db_);
   }
->>>>>>> f8ea0668
 
   // Close the store.
   absl::Status Close() {
