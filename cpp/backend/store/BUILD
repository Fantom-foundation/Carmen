--- conflicted
+++ resolved
@@ -18,13 +18,8 @@
         "//backend/store/file:store",
         "//backend/store/memory:store",
         "//common:file_util",
-<<<<<<< HEAD
-        "//common:status_util",
-        "//common:type",
-=======
         "//common:type",
         "//common:status_util",
->>>>>>> 333e725f
     ],
 )
 
@@ -74,12 +69,8 @@
         "//common:status_util",
         "//common:type",
         "@com_google_absl//absl/container:flat_hash_set",
-<<<<<<< HEAD
-        "@com_google_absl//absl/status:status",
+        "@com_google_absl//absl/status",
         "@com_google_absl//absl/status:statusor",
-=======
-        "@com_google_absl//absl/status",
->>>>>>> 333e725f
     ],
 )
 
@@ -92,7 +83,7 @@
         "//common:hash",
         "//common:status_test_util",
         "//common:type",
+        "@com_google_absl//absl/status:statusor",
         "@com_google_googletest//:gtest_main",
-        "@com_google_absl//absl/status:statusor",
     ],
 )