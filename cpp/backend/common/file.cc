#include "backend/common/file.h"

#include <fcntl.h>
#include <unistd.h>

#include <cassert>
#include <cstdio>

#include "absl/status/status.h"
#include "absl/status/statusor.h"
#include "absl/strings/str_format.h"
#include "backend/common/page.h"
<<<<<<< HEAD
=======
#include "common/fstream.h"
>>>>>>> 333e725f
#include "common/status_util.h"

namespace carmen::backend {

<<<<<<< HEAD
namespace internal {
// Creates the provided directory file path recursively. Returns true on
// success, false otherwise.
bool CreateDirectoryInternal(const std::filesystem::path& dir) {
  if (std::filesystem::exists(dir)) return true;
  if (!dir.has_relative_path()) return false;
  return CreateDirectoryInternal(dir.parent_path()) &&
         std::filesystem::create_directory(dir);
=======
// Creates the provided directory file path recursively. If the directory
// fails to be created, returns an error status.
absl::Status CreateDirectory(const std::filesystem::path& dir) {
  if (std::filesystem::exists(dir)) return absl::OkStatus();
  if (!dir.has_relative_path()) {
    return absl::InternalError(
        absl::StrFormat("Failed to create directory %s.", dir));
  }
  RETURN_IF_ERROR(CreateDirectory(dir.parent_path()));
  if (!std::filesystem::create_directory(dir)) {
    return absl::InternalError(
        absl::StrFormat("Failed to create directory %s.", dir));
  }
  return absl::OkStatus();
}

// Creates empty file at the provided file path. If the directory path
// does not exist, it is created. Returns ok status if the file was created
// successfully, otherwise returns the error status.
absl::Status CreateFile(const std::filesystem::path& path) {
  if (std::filesystem::exists(path)) {
    return absl::OkStatus();
  }
  // Create the directory path if it does not exist.
  RETURN_IF_ERROR(CreateDirectory(path.parent_path()));
  // Opening the file write-only first creates the file in case it does not
  // exist.
  ASSIGN_OR_RETURN(auto fs,
                   FStream::Open(path, std::ios::binary | std::ios::out));
  RETURN_IF_ERROR(fs.Close());
  return absl::OkStatus();
>>>>>>> 333e725f
}
}  // namespace internal

// Creates the provided directory file path recursively. If the directory
// fails to be created, returns an error status.
absl::Status CreateDirectory(const std::filesystem::path& dir) {
  if (!internal::CreateDirectoryInternal(dir)) {
    return GetStatusWithSystemError(
        absl::StatusCode::kInternal,
        absl::StrFormat("Failed to create directory %s.", dir.string()));
  }
  return absl::OkStatus();
}

// Creates empty file at the provided file path. If the directory path
// does not exist, it is created. Returns ok status if the file was created
// successfully, otherwise returns the error status.
absl::Status CreateFile(const std::filesystem::path& path) {
  if (std::filesystem::exists(path)) {
    return absl::OkStatus();
  }
  // Create the directory path if it does not exist.
  RETURN_IF_ERROR(CreateDirectory(path.parent_path()));
  // Opening the file write-only first creates the file in case it does not
  // exist.
  std::fstream fs;
  fs.open(path, std::ios::binary | std::ios::out);
  if (!fs.is_open()) {
    return absl::InternalError(
        absl::StrFormat("Failed to open file %s for writing", path.string()));
  }
  fs.close();
  if (!fs.good()) {
    return absl::InternalError(absl::StrFormat(
        "Failed to close file %s after writing", path.string()));
  }
  return absl::OkStatus();
}

namespace internal {

namespace {

// Retain a 256 KiB aligned buffer of zeros for initializing disk space.
alignas(kFileSystemPageSize) static const std::array<char, 1 << 18> kZeros{};

}  // namespace

absl::StatusOr<FStreamFile> FStreamFile::Open(
    const std::filesystem::path& path) {
  RETURN_IF_ERROR(CreateFile(path));
<<<<<<< HEAD
  std::fstream fs;
  fs.open(path, std::ios::binary | std::ios::out | std::ios::in);
  if (!fs.is_open()) {
    return absl::InternalError(
        absl::StrFormat("Failed to open file %s", path.string()));
  }
  fs.seekg(0, std::ios::end);
  if (!fs.good()) {
    return absl::InternalError(
        absl::StrFormat("Failed to seek to end of file %s", path.string()));
  }
  auto file_size = fs.tellg();
  if (file_size == -1) {
    return absl::InternalError(
        absl::StrFormat("Failed to get size of file %s", path.string()));
  }
  return FStreamFile(std::move(fs), file_size);
}

FStreamFile::FStreamFile(std::fstream fs, std::size_t file_size)
=======
  ASSIGN_OR_RETURN(
      auto fs,
      FStream::Open(path, std::ios::binary | std::ios::in | std::ios::out));
  RETURN_IF_ERROR(fs.Seekg(0, std::ios::end));
  ASSIGN_OR_RETURN(auto file_size, fs.Tellg());
  return FStreamFile(std::move(fs), file_size);
}

FStreamFile::FStreamFile(FStream fs, std::size_t file_size)
>>>>>>> 333e725f
    : file_size_(file_size), data_(std::move(fs)) {}

FStreamFile::~FStreamFile() { Close().IgnoreError(); }

std::size_t FStreamFile::GetFileSize() const { return file_size_; }

absl::Status FStreamFile::Read(std::size_t pos, std::span<std::byte> span) {
  if (pos + span.size() > file_size_) {
    assert(pos >= file_size_ && "Reading non-aligned pages!");
    std::memset(span.data(), 0, span.size());
    return absl::OkStatus();
  }
<<<<<<< HEAD
  data_.seekg(pos);
  if (!data_.good()) {
    return absl::InternalError("Failed to seek to position. Error: " +
                               std::string(std::strerror(errno)));
  }
  data_.read(reinterpret_cast<char*>(span.data()), span.size());
  if (!data_.good()) {
    return absl::InternalError("Failed to read from file. Error: " +
                               std::string(std::strerror(errno)));
  }
  return absl::OkStatus();
=======
  RETURN_IF_ERROR(data_.Seekg(pos));
  return data_.Read(span);
>>>>>>> 333e725f
}

absl::Status FStreamFile::Write(std::size_t pos,
                                std::span<const std::byte> span) {
  // Grow file as needed.
  RETURN_IF_ERROR(GrowFileIfNeeded(pos + span.size()));
<<<<<<< HEAD
  data_.seekp(pos);
  if (!data_.good()) {
    return absl::InternalError("Failed to seek to position. Error: " +
                               std::string(std::strerror(errno)));
  }
  data_.write(reinterpret_cast<const char*>(span.data()), span.size());
  if (!data_.good()) {
    return absl::InternalError("Failed to write to file. Error: " +
                               std::string(std::strerror(errno)));
  }
  return absl::OkStatus();
}

absl::Status FStreamFile::Flush() {
  data_.flush();
  if (!data_.good()) {
    return absl::InternalError("Failed to flush file. Error: " +
                               std::string(std::strerror(errno)));
  }
  return absl::OkStatus();
}

absl::Status FStreamFile::Close() {
  if (!data_ || !data_.is_open()) {
    return absl::OkStatus();
  }
  RETURN_IF_ERROR(Flush());
  data_.close();
  if (!data_.good()) {
    return absl::InternalError("Failed to close file. Error: " +
                               std::string(std::strerror(errno)));
=======
  RETURN_IF_ERROR(data_.Seekp(pos));
  return data_.Write(span);
}

absl::Status FStreamFile::Flush() { return data_.Flush(); }

absl::Status FStreamFile::Close() {
  if (data_.IsOpen()) {
    RETURN_IF_ERROR(Flush());
    return data_.Close();
>>>>>>> 333e725f
  }
  return absl::OkStatus();
}

absl::Status FStreamFile::GrowFileIfNeeded(std::size_t needed) {
  if (file_size_ >= needed) {
    return absl::OkStatus();
  }
<<<<<<< HEAD
  data_.seekp(0, std::ios::end);
  if (!data_.good()) {
    return absl::InternalError("Failed to seek to end of file. Error: " +
                               std::string(std::strerror(errno)));
  }
  while (file_size_ < needed) {
    auto step = std::min(kZeros.size(), needed - file_size_);
    data_.write(kZeros.data(), step);
    if (!data_.good()) {
      return absl::InternalError("Failed to write to file. Error: " +
                                 std::string(std::strerror(errno)));
    }
=======
  RETURN_IF_ERROR(data_.Seekp(0, std::ios::end));
  while (file_size_ < needed) {
    auto step = std::min(kZeros.size(), needed - file_size_);
    RETURN_IF_ERROR(data_.Write(std::span(kZeros.data(), step)));
>>>>>>> 333e725f
    file_size_ += step;
  }
  return absl::OkStatus();
}

absl::StatusOr<CFile> CFile::Open(const std::filesystem::path& path) {
<<<<<<< HEAD
  // Create the parent directory.
  RETURN_IF_ERROR(CreateDirectory(path.parent_path()));
  // Append mode will create the file if it does not exist.
  auto file = std::fopen(path.string().c_str(), "a");
  if (file == nullptr) {
    return GetStatusWithSystemError(
        absl::StatusCode::kInternal,
        absl::StrFormat("Failed to open file %s", path.string()));
  }
  if (std::fclose(file) == EOF) {
    return GetStatusWithSystemError(
        absl::StatusCode::kInternal,
        absl::StrFormat("Failed to close file %s", path.string()));
  }
  // But for read/write we need the file to be opened in expended read mode.
  file = std::fopen(path.string().c_str(), "r+b");
  if (file == nullptr) {
    return GetStatusWithSystemError(
        absl::StatusCode::kInternal,
        absl::StrFormat("Failed to open file %s", path.string()));
  }
  // Seek to the end to get the file.
  if (std::fseek(file, 0, SEEK_END) != 0) {
    return GetStatusWithSystemError(
        absl::StatusCode::kInternal,
        absl::StrFormat("Failed to seek to end of file %s", path.string()));
=======
  // Create the file if it does not exist.
  RETURN_IF_ERROR(CreateFile(path));
  // Open the file
  auto file = std::fopen(path.string().c_str(), "r+b");
  if (file == nullptr) {
    return absl::InternalError(
        absl::StrFormat("Failed to open file %s.", path));
  }
  // Seek to the end to get the file.
  if (std::fseek(file, 0, SEEK_END) != 0) {
    return absl::InternalError(
        absl::StrFormat("Failed to seek to end of file %s.", path));
>>>>>>> 333e725f
  }
  // Get the file size.
  auto file_size = std::ftell(file);
  if (file_size == -1) {
    return GetStatusWithSystemError(
<<<<<<< HEAD
        absl::StatusCode::kInternal,
        absl::StrFormat("Failed to get size of file %s", path.string()));
  }
  return CFile(file, file_size);
}

CFile::CFile(std::FILE* file, std::size_t file_size)
    : file_size_(file_size), file_(file) {}

CFile::CFile(CFile&& file) noexcept {
  // Swap the file pointers and invalidate the old one.
  file_ = file.file_;
  file_size_ = file.file_size_;
  file.file_ = nullptr;
}

CFile::~CFile() { Close().IgnoreError(); }

=======
        absl::StatusCode::kInternal, errno,
        absl::StrFormat("Failed to get size of file %s.", path.string()));
  }
  return CFile(file, file_size);
}

CFile::CFile(std::FILE* file, std::size_t file_size)
    : file_size_(file_size), file_(file) {}

CFile::CFile(CFile&& file) noexcept
    : file_size_(file.file_size_), file_(file.file_) {
  file.file_ = nullptr;
}

CFile::~CFile() { Close().IgnoreError(); }

>>>>>>> 333e725f
std::size_t CFile::GetFileSize() const { return file_size_; }

absl::Status CFile::Read(std::size_t pos, std::span<std::byte> span) {
  if (file_ == nullptr) {
    return absl::InternalError("File is not open.");
  }
  if (pos + span.size() > file_size_) {
    assert(pos >= file_size_ && "Reading non-aligned pages!");
    std::memset(span.data(), 0, span.size());
    return absl::OkStatus();
  }
  if (std::fseek(file_, pos, SEEK_SET) != 0) {
<<<<<<< HEAD
    return absl::InternalError("Failed to seek to position. Error: " +
                               std::string(std::strerror(errno)));
  }
  auto len = std::fread(span.data(), sizeof(std::byte), span.size(), file_);
  if (std::ferror(file_)) {
    return absl::InternalError("Failed to read from file. Error: " +
                               std::string(std::strerror(errno)));
  }
  if (len != span.size()) {
    return absl::InternalError(
        absl::StrFormat("Read different number of bytes than requested."
                        " Requested: %d, Read: %d",
                        span.size(), len));
  }
=======
    return absl::InternalError(
        absl::StrFormat("Failed to seek to position %d.", pos));
  }
  auto len = std::fread(span.data(), sizeof(std::byte), span.size(), file_);
  if (len != span.size()) {
    if (std::feof(file_)) {
      return absl::InternalError(absl::StrFormat(
          "Failed to read %d bytes from file. End of file reached.",
          span.size()));
    }
    if (std::ferror(file_)) {
      return absl::InternalError(
          absl::StrFormat("Failed to read %d bytes from file.", span.size()));
    }
    return absl::InternalError(
        absl::StrFormat("Read different number of bytes than requested."
                        " Requested: %d, Read: %d.",
                        span.size(), len));
  }
>>>>>>> 333e725f
  return absl::OkStatus();
}

absl::Status CFile::Write(std::size_t pos, std::span<const std::byte> span) {
  if (file_ == nullptr) {
    return absl::InternalError("File is not open.");
  }
  // Grow file as needed.
  RETURN_IF_ERROR(GrowFileIfNeeded(pos + span.size()));
  if (std::fseek(file_, pos, SEEK_SET) != 0) {
<<<<<<< HEAD
    return absl::InternalError("Failed to seek to position. Error: " +
                               std::string(std::strerror(errno)));
  }
  auto len = std::fwrite(span.data(), sizeof(std::byte), span.size(), file_);
  if (std::ferror(file_)) {
    return absl::InternalError("Failed to write to file. Error: " +
                               std::string(std::strerror(errno)));
  }
  if (len != span.size()) {
    return absl::InternalError(
        absl::StrFormat("Wrote different number of bytes than requested."
                        " Requested: %d, Written: %d",
=======
    return absl::InternalError(
        absl::StrFormat("Failed to seek to position %d.", pos));
  }
  auto len = std::fwrite(span.data(), sizeof(std::byte), span.size(), file_);
  if (len != span.size()) {
    if (std::ferror(file_)) {
      return absl::InternalError(
          absl::StrFormat("Failed to write %d bytes to file.", span.size()));
    }
    return absl::InternalError(
        absl::StrFormat("Wrote different number of bytes than requested."
                        " Requested: %d, Written: %d.",
>>>>>>> 333e725f
                        span.size(), len));
  }
  return absl::OkStatus();
}

absl::Status CFile::Flush() {
  if (file_ != nullptr && std::fflush(file_) == EOF) {
<<<<<<< HEAD
    return absl::InternalError("Failed to flush file. Error: " +
                               std::string(std::strerror(errno)));
=======
    return absl::InternalError("Failed to flush file.");
>>>>>>> 333e725f
  }
  return absl::OkStatus();
}

absl::Status CFile::Close() {
  if (file_ != nullptr) {
    RETURN_IF_ERROR(Flush());
    if (std::fclose(file_) == EOF) {
<<<<<<< HEAD
      return absl::InternalError("Failed to close file. Error: " +
                                 std::string(std::strerror(errno)));
=======
      return absl::InternalError("Failed to close file.");
>>>>>>> 333e725f
    }
    file_ = nullptr;
  }
  return absl::OkStatus();
}

absl::Status CFile::GrowFileIfNeeded(std::size_t needed) {
  if (file_size_ >= needed) {
    return absl::OkStatus();
  }
  if (std::fseek(file_, 0, SEEK_END) != 0) {
<<<<<<< HEAD
    return absl::InternalError("Failed to seek to end of file. Error: " +
                               std::string(std::strerror(errno)));
=======
    return absl::InternalError(
        absl::StrFormat("Failed to seek to end of file."));
>>>>>>> 333e725f
  }
  while (file_size_ < needed) {
    auto step = std::min(kZeros.size(), needed - file_size_);
    auto len = std::fwrite(kZeros.data(), sizeof(std::byte), step, file_);
<<<<<<< HEAD
    if (std::ferror(file_)) {
      return absl::InternalError("Failed to write to file. Error: " +
                                 std::string(std::strerror(errno)));
    }
    if (len != step) {
      return absl::InternalError(
          "Wrote different number of bytes than requested.");
=======
    if (len != step) {
      if (std::ferror(file_)) {
        return absl::InternalError(
            absl::StrFormat("Failed to write %d bytes to file.", step));
      }
      return absl::InternalError(
          absl::StrFormat("Wrote different number of bytes than requested."
                          " Requested: %d, Written: %d.",
                          step, len));
>>>>>>> 333e725f
    }
    file_size_ += step;
  }
  return absl::OkStatus();
}

absl::StatusOr<PosixFile> PosixFile::Open(const std::filesystem::path& path) {
  // Create the parent directory.
  RETURN_IF_ERROR(CreateDirectory(path.parent_path()));
  int fd;
#ifdef O_DIRECT
  // When using O_DIRECT, all read/writes must use aligned memory locations!
  fd = open(path.string().c_str(), O_CREAT | O_DIRECT | O_RDWR);
#else
  fd = open(path.string().c_str(), O_CREAT | O_RDWR);
#endif
  // Open the file.
  if (fd == -1) {
    return GetStatusWithSystemError(
<<<<<<< HEAD
        absl::StatusCode::kInternal,
=======
        absl::StatusCode::kInternal, errno,
>>>>>>> 333e725f
        absl::StrFormat("Failed to open file %s.", path.string()));
  }
  // Seek to the end to get the file.
  off_t size = lseek(fd, 0, SEEK_END);
  if (size == -1) {
    return GetStatusWithSystemError(
<<<<<<< HEAD
        absl::StatusCode::kInternal,
        absl::StrFormat("Failed to seek to end of file %s.", path.string()));
  }
  return PosixFile(fd, size);
}

PosixFile::PosixFile(int fd, std::size_t file_size)
    : file_size_(file_size), fd_(fd) {}

PosixFile::PosixFile(PosixFile&& file) noexcept {
  // Swap the file descriptors and invalidate the old one.
  file_size_ = file.file_size_;
  fd_ = file.fd_;
  file.fd_ = -1;
}

PosixFile::~PosixFile() { Close().IgnoreError(); }

=======
        absl::StatusCode::kInternal, errno,
        absl::StrFormat("Failed to seek to end of file %s.", path.string()));
  }
  return PosixFile(fd, size);
}

PosixFile::PosixFile(int fd, std::size_t file_size)
    : file_size_(file_size), fd_(fd) {}

PosixFile::PosixFile(PosixFile&& file) noexcept
    : file_size_(file.file_size_), fd_(file.fd_) {
  file.fd_ = -1;
}

PosixFile::~PosixFile() { Close().IgnoreError(); }

>>>>>>> 333e725f
std::size_t PosixFile::GetFileSize() const { return file_size_; }

absl::Status PosixFile::Read(std::size_t pos, std::span<std::byte> span) {
  if (fd_ < 0) {
    return absl::InternalError("File is not open.");
  }
  if (pos + span.size() > file_size_) {
    assert(pos >= file_size_ && "Reading non-aligned pages!");
    std::memset(span.data(), 0, span.size());
    return absl::OkStatus();
  }
  RETURN_IF_ERROR(GrowFileIfNeeded(pos + span.size()));
  if (lseek(fd_, pos, SEEK_SET) == -1) {
<<<<<<< HEAD
    return absl::InternalError("Failed to seek to position. Error: " +
                               std::string(std::strerror(errno)));
  }
  auto len = read(fd_, span.data(), span.size());
  if (len == -1) {
    return absl::InternalError("Failed to read from file. Error: " +
                               std::string(std::strerror(errno)));
  }
  if (len != static_cast<ssize_t>(span.size())) {
    return absl::InternalError(
        absl::StrFormat("Read different number of bytes than requested."
                        " Requested: %d, Read: %d",
                        span.size(), len));
=======
    return GetStatusWithSystemError(
        absl::StatusCode::kInternal, errno,
        absl::StrFormat("Failed to seek to position %d.", pos));
  }
  auto len = read(fd_, span.data(), span.size());
  if (len != static_cast<ssize_t>(span.size())) {
    if (len == -1) {
      return GetStatusWithSystemError(
          absl::StatusCode::kInternal, errno,
          absl::StrFormat("Failed to read %d bytes from file.", span.size()));
    }
    return absl::InternalError(
        absl::StrFormat("Failed to read %d bytes from file.", span.size()));
>>>>>>> 333e725f
  }
  return absl::OkStatus();
}

absl::Status PosixFile::Write(std::size_t pos,
                              std::span<const std::byte> span) {
  if (fd_ < 0) {
    return absl::InternalError("File is not open.");
  }
  // Grow file as needed.
  RETURN_IF_ERROR(GrowFileIfNeeded(pos + span.size()));
  if (lseek(fd_, pos, SEEK_SET) == -1) {
<<<<<<< HEAD
    return absl::InternalError("Failed to seek to position. Error: " +
                               std::string(std::strerror(errno)));
  }
  auto len = write(fd_, span.data(), span.size());
  if (len == -1) {
    return absl::InternalError("Failed to write to file. Error: " +
                               std::string(std::strerror(errno)));
  }
  if (len != static_cast<ssize_t>(span.size())) {
    return absl::InternalError(
        absl::StrFormat("Wrote different number of bytes than requested."
                        "Wrote %d, requested %d",
=======
    return GetStatusWithSystemError(
        absl::StatusCode::kInternal, errno,
        absl::StrFormat("Failed to seek to position %d.", pos));
  }
  auto len = write(fd_, span.data(), span.size());
  if (len != static_cast<ssize_t>(span.size())) {
    return GetStatusWithSystemError(
        absl::StatusCode::kInternal, errno,
        absl::StrFormat("Wrote different number of bytes than requested."
                        "Wrote %d, requested %d.",
>>>>>>> 333e725f
                        len, span.size()));
  }
  return absl::OkStatus();
}

absl::Status PosixFile::Flush() {
  if (fd_ >= 0 && fsync(fd_) == -1) {
<<<<<<< HEAD
    return absl::InternalError("Failed to flush file. Error: " +
                               std::string(std::strerror(errno)));
=======
    return GetStatusWithSystemError(absl::StatusCode::kInternal, errno,
                                    "Failed to flush file.");
>>>>>>> 333e725f
  }
  return absl::OkStatus();
}

absl::Status PosixFile::Close() {
  if (fd_ >= 0) {
    RETURN_IF_ERROR(Flush());
    if (close(fd_) == -1) {
<<<<<<< HEAD
      return absl::InternalError("Failed to close file. Error: " +
                                 std::string(std::strerror(errno)));
=======
      return GetStatusWithSystemError(absl::StatusCode::kInternal, errno,
                                      "Failed to close file.");
>>>>>>> 333e725f
    }
    fd_ = -1;
  }
  return absl::OkStatus();
}

absl::Status PosixFile::GrowFileIfNeeded(std::size_t needed) {
  if (file_size_ >= needed) {
    return absl::OkStatus();
  }
  auto offset = lseek(fd_, 0, SEEK_END);
<<<<<<< HEAD
  if (offset == -1) {
    return absl::InternalError("Failed to seek to end of file. Error: " +
                               std::string(std::strerror(errno)));
  }
  if (offset != static_cast<off_t>(file_size_)) {
    return absl::InternalError(
        absl::StrFormat("Failed to seek to end of file. Expected position: %d, "
                        "actual position: %d",
                        file_size_, offset));
=======
  if (offset != static_cast<off_t>(file_size_)) {
    return GetStatusWithSystemError(
        absl::StatusCode::kInternal, errno,
        absl::StrFormat(
            "Failed to seek to end of file. Expected offset %d, got %d.",
            file_size_, offset));
>>>>>>> 333e725f
  }
  while (file_size_ < needed) {
    auto step = std::min(kZeros.size(), needed - file_size_);
    auto len = write(fd_, kZeros.data(), step);
<<<<<<< HEAD
    if (len < 0) {
      return absl::InternalError("Failed to write to file. Error: " +
                                 std::string(std::strerror(errno)));
    }
    if (len != static_cast<ssize_t>(step)) {
      return absl::InternalError(
=======
    if (len != static_cast<ssize_t>(step)) {
      return GetStatusWithSystemError(
          absl::StatusCode::kInternal, errno,
>>>>>>> 333e725f
          absl::StrFormat("Wrote different number of bytes than requested."
                          "Expected: %d, actual: %d",
                          step, len));
    }
    file_size_ += step;
  }
  return absl::OkStatus();
}

}  // namespace internal
}  // namespace carmen::backend<|MERGE_RESOLUTION|>--- conflicted
+++ resolved
@@ -10,24 +10,11 @@
 #include "absl/status/statusor.h"
 #include "absl/strings/str_format.h"
 #include "backend/common/page.h"
-<<<<<<< HEAD
-=======
 #include "common/fstream.h"
->>>>>>> 333e725f
 #include "common/status_util.h"
 
 namespace carmen::backend {
 
-<<<<<<< HEAD
-namespace internal {
-// Creates the provided directory file path recursively. Returns true on
-// success, false otherwise.
-bool CreateDirectoryInternal(const std::filesystem::path& dir) {
-  if (std::filesystem::exists(dir)) return true;
-  if (!dir.has_relative_path()) return false;
-  return CreateDirectoryInternal(dir.parent_path()) &&
-         std::filesystem::create_directory(dir);
-=======
 // Creates the provided directory file path recursively. If the directory
 // fails to be created, returns an error status.
 absl::Status CreateDirectory(const std::filesystem::path& dir) {
@@ -59,44 +46,6 @@
                    FStream::Open(path, std::ios::binary | std::ios::out));
   RETURN_IF_ERROR(fs.Close());
   return absl::OkStatus();
->>>>>>> 333e725f
-}
-}  // namespace internal
-
-// Creates the provided directory file path recursively. If the directory
-// fails to be created, returns an error status.
-absl::Status CreateDirectory(const std::filesystem::path& dir) {
-  if (!internal::CreateDirectoryInternal(dir)) {
-    return GetStatusWithSystemError(
-        absl::StatusCode::kInternal,
-        absl::StrFormat("Failed to create directory %s.", dir.string()));
-  }
-  return absl::OkStatus();
-}
-
-// Creates empty file at the provided file path. If the directory path
-// does not exist, it is created. Returns ok status if the file was created
-// successfully, otherwise returns the error status.
-absl::Status CreateFile(const std::filesystem::path& path) {
-  if (std::filesystem::exists(path)) {
-    return absl::OkStatus();
-  }
-  // Create the directory path if it does not exist.
-  RETURN_IF_ERROR(CreateDirectory(path.parent_path()));
-  // Opening the file write-only first creates the file in case it does not
-  // exist.
-  std::fstream fs;
-  fs.open(path, std::ios::binary | std::ios::out);
-  if (!fs.is_open()) {
-    return absl::InternalError(
-        absl::StrFormat("Failed to open file %s for writing", path.string()));
-  }
-  fs.close();
-  if (!fs.good()) {
-    return absl::InternalError(absl::StrFormat(
-        "Failed to close file %s after writing", path.string()));
-  }
-  return absl::OkStatus();
 }
 
 namespace internal {
@@ -111,28 +60,6 @@
 absl::StatusOr<FStreamFile> FStreamFile::Open(
     const std::filesystem::path& path) {
   RETURN_IF_ERROR(CreateFile(path));
-<<<<<<< HEAD
-  std::fstream fs;
-  fs.open(path, std::ios::binary | std::ios::out | std::ios::in);
-  if (!fs.is_open()) {
-    return absl::InternalError(
-        absl::StrFormat("Failed to open file %s", path.string()));
-  }
-  fs.seekg(0, std::ios::end);
-  if (!fs.good()) {
-    return absl::InternalError(
-        absl::StrFormat("Failed to seek to end of file %s", path.string()));
-  }
-  auto file_size = fs.tellg();
-  if (file_size == -1) {
-    return absl::InternalError(
-        absl::StrFormat("Failed to get size of file %s", path.string()));
-  }
-  return FStreamFile(std::move(fs), file_size);
-}
-
-FStreamFile::FStreamFile(std::fstream fs, std::size_t file_size)
-=======
   ASSIGN_OR_RETURN(
       auto fs,
       FStream::Open(path, std::ios::binary | std::ios::in | std::ios::out));
@@ -142,7 +69,6 @@
 }
 
 FStreamFile::FStreamFile(FStream fs, std::size_t file_size)
->>>>>>> 333e725f
     : file_size_(file_size), data_(std::move(fs)) {}
 
 FStreamFile::~FStreamFile() { Close().IgnoreError(); }
@@ -155,61 +81,14 @@
     std::memset(span.data(), 0, span.size());
     return absl::OkStatus();
   }
-<<<<<<< HEAD
-  data_.seekg(pos);
-  if (!data_.good()) {
-    return absl::InternalError("Failed to seek to position. Error: " +
-                               std::string(std::strerror(errno)));
-  }
-  data_.read(reinterpret_cast<char*>(span.data()), span.size());
-  if (!data_.good()) {
-    return absl::InternalError("Failed to read from file. Error: " +
-                               std::string(std::strerror(errno)));
-  }
-  return absl::OkStatus();
-=======
   RETURN_IF_ERROR(data_.Seekg(pos));
   return data_.Read(span);
->>>>>>> 333e725f
 }
 
 absl::Status FStreamFile::Write(std::size_t pos,
                                 std::span<const std::byte> span) {
   // Grow file as needed.
   RETURN_IF_ERROR(GrowFileIfNeeded(pos + span.size()));
-<<<<<<< HEAD
-  data_.seekp(pos);
-  if (!data_.good()) {
-    return absl::InternalError("Failed to seek to position. Error: " +
-                               std::string(std::strerror(errno)));
-  }
-  data_.write(reinterpret_cast<const char*>(span.data()), span.size());
-  if (!data_.good()) {
-    return absl::InternalError("Failed to write to file. Error: " +
-                               std::string(std::strerror(errno)));
-  }
-  return absl::OkStatus();
-}
-
-absl::Status FStreamFile::Flush() {
-  data_.flush();
-  if (!data_.good()) {
-    return absl::InternalError("Failed to flush file. Error: " +
-                               std::string(std::strerror(errno)));
-  }
-  return absl::OkStatus();
-}
-
-absl::Status FStreamFile::Close() {
-  if (!data_ || !data_.is_open()) {
-    return absl::OkStatus();
-  }
-  RETURN_IF_ERROR(Flush());
-  data_.close();
-  if (!data_.good()) {
-    return absl::InternalError("Failed to close file. Error: " +
-                               std::string(std::strerror(errno)));
-=======
   RETURN_IF_ERROR(data_.Seekp(pos));
   return data_.Write(span);
 }
@@ -220,7 +99,6 @@
   if (data_.IsOpen()) {
     RETURN_IF_ERROR(Flush());
     return data_.Close();
->>>>>>> 333e725f
   }
   return absl::OkStatus();
 }
@@ -229,59 +107,16 @@
   if (file_size_ >= needed) {
     return absl::OkStatus();
   }
-<<<<<<< HEAD
-  data_.seekp(0, std::ios::end);
-  if (!data_.good()) {
-    return absl::InternalError("Failed to seek to end of file. Error: " +
-                               std::string(std::strerror(errno)));
-  }
-  while (file_size_ < needed) {
-    auto step = std::min(kZeros.size(), needed - file_size_);
-    data_.write(kZeros.data(), step);
-    if (!data_.good()) {
-      return absl::InternalError("Failed to write to file. Error: " +
-                                 std::string(std::strerror(errno)));
-    }
-=======
   RETURN_IF_ERROR(data_.Seekp(0, std::ios::end));
   while (file_size_ < needed) {
     auto step = std::min(kZeros.size(), needed - file_size_);
     RETURN_IF_ERROR(data_.Write(std::span(kZeros.data(), step)));
->>>>>>> 333e725f
     file_size_ += step;
   }
   return absl::OkStatus();
 }
 
 absl::StatusOr<CFile> CFile::Open(const std::filesystem::path& path) {
-<<<<<<< HEAD
-  // Create the parent directory.
-  RETURN_IF_ERROR(CreateDirectory(path.parent_path()));
-  // Append mode will create the file if it does not exist.
-  auto file = std::fopen(path.string().c_str(), "a");
-  if (file == nullptr) {
-    return GetStatusWithSystemError(
-        absl::StatusCode::kInternal,
-        absl::StrFormat("Failed to open file %s", path.string()));
-  }
-  if (std::fclose(file) == EOF) {
-    return GetStatusWithSystemError(
-        absl::StatusCode::kInternal,
-        absl::StrFormat("Failed to close file %s", path.string()));
-  }
-  // But for read/write we need the file to be opened in expended read mode.
-  file = std::fopen(path.string().c_str(), "r+b");
-  if (file == nullptr) {
-    return GetStatusWithSystemError(
-        absl::StatusCode::kInternal,
-        absl::StrFormat("Failed to open file %s", path.string()));
-  }
-  // Seek to the end to get the file.
-  if (std::fseek(file, 0, SEEK_END) != 0) {
-    return GetStatusWithSystemError(
-        absl::StatusCode::kInternal,
-        absl::StrFormat("Failed to seek to end of file %s", path.string()));
-=======
   // Create the file if it does not exist.
   RETURN_IF_ERROR(CreateFile(path));
   // Open the file
@@ -294,32 +129,11 @@
   if (std::fseek(file, 0, SEEK_END) != 0) {
     return absl::InternalError(
         absl::StrFormat("Failed to seek to end of file %s.", path));
->>>>>>> 333e725f
   }
   // Get the file size.
   auto file_size = std::ftell(file);
   if (file_size == -1) {
     return GetStatusWithSystemError(
-<<<<<<< HEAD
-        absl::StatusCode::kInternal,
-        absl::StrFormat("Failed to get size of file %s", path.string()));
-  }
-  return CFile(file, file_size);
-}
-
-CFile::CFile(std::FILE* file, std::size_t file_size)
-    : file_size_(file_size), file_(file) {}
-
-CFile::CFile(CFile&& file) noexcept {
-  // Swap the file pointers and invalidate the old one.
-  file_ = file.file_;
-  file_size_ = file.file_size_;
-  file.file_ = nullptr;
-}
-
-CFile::~CFile() { Close().IgnoreError(); }
-
-=======
         absl::StatusCode::kInternal, errno,
         absl::StrFormat("Failed to get size of file %s.", path.string()));
   }
@@ -336,7 +150,6 @@
 
 CFile::~CFile() { Close().IgnoreError(); }
 
->>>>>>> 333e725f
 std::size_t CFile::GetFileSize() const { return file_size_; }
 
 absl::Status CFile::Read(std::size_t pos, std::span<std::byte> span) {
@@ -349,22 +162,6 @@
     return absl::OkStatus();
   }
   if (std::fseek(file_, pos, SEEK_SET) != 0) {
-<<<<<<< HEAD
-    return absl::InternalError("Failed to seek to position. Error: " +
-                               std::string(std::strerror(errno)));
-  }
-  auto len = std::fread(span.data(), sizeof(std::byte), span.size(), file_);
-  if (std::ferror(file_)) {
-    return absl::InternalError("Failed to read from file. Error: " +
-                               std::string(std::strerror(errno)));
-  }
-  if (len != span.size()) {
-    return absl::InternalError(
-        absl::StrFormat("Read different number of bytes than requested."
-                        " Requested: %d, Read: %d",
-                        span.size(), len));
-  }
-=======
     return absl::InternalError(
         absl::StrFormat("Failed to seek to position %d.", pos));
   }
@@ -384,7 +181,6 @@
                         " Requested: %d, Read: %d.",
                         span.size(), len));
   }
->>>>>>> 333e725f
   return absl::OkStatus();
 }
 
@@ -395,20 +191,6 @@
   // Grow file as needed.
   RETURN_IF_ERROR(GrowFileIfNeeded(pos + span.size()));
   if (std::fseek(file_, pos, SEEK_SET) != 0) {
-<<<<<<< HEAD
-    return absl::InternalError("Failed to seek to position. Error: " +
-                               std::string(std::strerror(errno)));
-  }
-  auto len = std::fwrite(span.data(), sizeof(std::byte), span.size(), file_);
-  if (std::ferror(file_)) {
-    return absl::InternalError("Failed to write to file. Error: " +
-                               std::string(std::strerror(errno)));
-  }
-  if (len != span.size()) {
-    return absl::InternalError(
-        absl::StrFormat("Wrote different number of bytes than requested."
-                        " Requested: %d, Written: %d",
-=======
     return absl::InternalError(
         absl::StrFormat("Failed to seek to position %d.", pos));
   }
@@ -421,7 +203,6 @@
     return absl::InternalError(
         absl::StrFormat("Wrote different number of bytes than requested."
                         " Requested: %d, Written: %d.",
->>>>>>> 333e725f
                         span.size(), len));
   }
   return absl::OkStatus();
@@ -429,12 +210,7 @@
 
 absl::Status CFile::Flush() {
   if (file_ != nullptr && std::fflush(file_) == EOF) {
-<<<<<<< HEAD
-    return absl::InternalError("Failed to flush file. Error: " +
-                               std::string(std::strerror(errno)));
-=======
     return absl::InternalError("Failed to flush file.");
->>>>>>> 333e725f
   }
   return absl::OkStatus();
 }
@@ -443,12 +219,7 @@
   if (file_ != nullptr) {
     RETURN_IF_ERROR(Flush());
     if (std::fclose(file_) == EOF) {
-<<<<<<< HEAD
-      return absl::InternalError("Failed to close file. Error: " +
-                                 std::string(std::strerror(errno)));
-=======
       return absl::InternalError("Failed to close file.");
->>>>>>> 333e725f
     }
     file_ = nullptr;
   }
@@ -460,26 +231,12 @@
     return absl::OkStatus();
   }
   if (std::fseek(file_, 0, SEEK_END) != 0) {
-<<<<<<< HEAD
-    return absl::InternalError("Failed to seek to end of file. Error: " +
-                               std::string(std::strerror(errno)));
-=======
     return absl::InternalError(
         absl::StrFormat("Failed to seek to end of file."));
->>>>>>> 333e725f
   }
   while (file_size_ < needed) {
     auto step = std::min(kZeros.size(), needed - file_size_);
     auto len = std::fwrite(kZeros.data(), sizeof(std::byte), step, file_);
-<<<<<<< HEAD
-    if (std::ferror(file_)) {
-      return absl::InternalError("Failed to write to file. Error: " +
-                                 std::string(std::strerror(errno)));
-    }
-    if (len != step) {
-      return absl::InternalError(
-          "Wrote different number of bytes than requested.");
-=======
     if (len != step) {
       if (std::ferror(file_)) {
         return absl::InternalError(
@@ -489,7 +246,6 @@
           absl::StrFormat("Wrote different number of bytes than requested."
                           " Requested: %d, Written: %d.",
                           step, len));
->>>>>>> 333e725f
     }
     file_size_ += step;
   }
@@ -509,37 +265,13 @@
   // Open the file.
   if (fd == -1) {
     return GetStatusWithSystemError(
-<<<<<<< HEAD
-        absl::StatusCode::kInternal,
-=======
-        absl::StatusCode::kInternal, errno,
->>>>>>> 333e725f
+        absl::StatusCode::kInternal, errno,
         absl::StrFormat("Failed to open file %s.", path.string()));
   }
   // Seek to the end to get the file.
   off_t size = lseek(fd, 0, SEEK_END);
   if (size == -1) {
     return GetStatusWithSystemError(
-<<<<<<< HEAD
-        absl::StatusCode::kInternal,
-        absl::StrFormat("Failed to seek to end of file %s.", path.string()));
-  }
-  return PosixFile(fd, size);
-}
-
-PosixFile::PosixFile(int fd, std::size_t file_size)
-    : file_size_(file_size), fd_(fd) {}
-
-PosixFile::PosixFile(PosixFile&& file) noexcept {
-  // Swap the file descriptors and invalidate the old one.
-  file_size_ = file.file_size_;
-  fd_ = file.fd_;
-  file.fd_ = -1;
-}
-
-PosixFile::~PosixFile() { Close().IgnoreError(); }
-
-=======
         absl::StatusCode::kInternal, errno,
         absl::StrFormat("Failed to seek to end of file %s.", path.string()));
   }
@@ -556,7 +288,6 @@
 
 PosixFile::~PosixFile() { Close().IgnoreError(); }
 
->>>>>>> 333e725f
 std::size_t PosixFile::GetFileSize() const { return file_size_; }
 
 absl::Status PosixFile::Read(std::size_t pos, std::span<std::byte> span) {
@@ -570,21 +301,6 @@
   }
   RETURN_IF_ERROR(GrowFileIfNeeded(pos + span.size()));
   if (lseek(fd_, pos, SEEK_SET) == -1) {
-<<<<<<< HEAD
-    return absl::InternalError("Failed to seek to position. Error: " +
-                               std::string(std::strerror(errno)));
-  }
-  auto len = read(fd_, span.data(), span.size());
-  if (len == -1) {
-    return absl::InternalError("Failed to read from file. Error: " +
-                               std::string(std::strerror(errno)));
-  }
-  if (len != static_cast<ssize_t>(span.size())) {
-    return absl::InternalError(
-        absl::StrFormat("Read different number of bytes than requested."
-                        " Requested: %d, Read: %d",
-                        span.size(), len));
-=======
     return GetStatusWithSystemError(
         absl::StatusCode::kInternal, errno,
         absl::StrFormat("Failed to seek to position %d.", pos));
@@ -598,7 +314,6 @@
     }
     return absl::InternalError(
         absl::StrFormat("Failed to read %d bytes from file.", span.size()));
->>>>>>> 333e725f
   }
   return absl::OkStatus();
 }
@@ -611,20 +326,6 @@
   // Grow file as needed.
   RETURN_IF_ERROR(GrowFileIfNeeded(pos + span.size()));
   if (lseek(fd_, pos, SEEK_SET) == -1) {
-<<<<<<< HEAD
-    return absl::InternalError("Failed to seek to position. Error: " +
-                               std::string(std::strerror(errno)));
-  }
-  auto len = write(fd_, span.data(), span.size());
-  if (len == -1) {
-    return absl::InternalError("Failed to write to file. Error: " +
-                               std::string(std::strerror(errno)));
-  }
-  if (len != static_cast<ssize_t>(span.size())) {
-    return absl::InternalError(
-        absl::StrFormat("Wrote different number of bytes than requested."
-                        "Wrote %d, requested %d",
-=======
     return GetStatusWithSystemError(
         absl::StatusCode::kInternal, errno,
         absl::StrFormat("Failed to seek to position %d.", pos));
@@ -635,7 +336,6 @@
         absl::StatusCode::kInternal, errno,
         absl::StrFormat("Wrote different number of bytes than requested."
                         "Wrote %d, requested %d.",
->>>>>>> 333e725f
                         len, span.size()));
   }
   return absl::OkStatus();
@@ -643,13 +343,8 @@
 
 absl::Status PosixFile::Flush() {
   if (fd_ >= 0 && fsync(fd_) == -1) {
-<<<<<<< HEAD
-    return absl::InternalError("Failed to flush file. Error: " +
-                               std::string(std::strerror(errno)));
-=======
     return GetStatusWithSystemError(absl::StatusCode::kInternal, errno,
                                     "Failed to flush file.");
->>>>>>> 333e725f
   }
   return absl::OkStatus();
 }
@@ -658,13 +353,8 @@
   if (fd_ >= 0) {
     RETURN_IF_ERROR(Flush());
     if (close(fd_) == -1) {
-<<<<<<< HEAD
-      return absl::InternalError("Failed to close file. Error: " +
-                                 std::string(std::strerror(errno)));
-=======
       return GetStatusWithSystemError(absl::StatusCode::kInternal, errno,
                                       "Failed to close file.");
->>>>>>> 333e725f
     }
     fd_ = -1;
   }
@@ -676,40 +366,19 @@
     return absl::OkStatus();
   }
   auto offset = lseek(fd_, 0, SEEK_END);
-<<<<<<< HEAD
-  if (offset == -1) {
-    return absl::InternalError("Failed to seek to end of file. Error: " +
-                               std::string(std::strerror(errno)));
-  }
-  if (offset != static_cast<off_t>(file_size_)) {
-    return absl::InternalError(
-        absl::StrFormat("Failed to seek to end of file. Expected position: %d, "
-                        "actual position: %d",
-                        file_size_, offset));
-=======
   if (offset != static_cast<off_t>(file_size_)) {
     return GetStatusWithSystemError(
         absl::StatusCode::kInternal, errno,
         absl::StrFormat(
             "Failed to seek to end of file. Expected offset %d, got %d.",
             file_size_, offset));
->>>>>>> 333e725f
   }
   while (file_size_ < needed) {
     auto step = std::min(kZeros.size(), needed - file_size_);
     auto len = write(fd_, kZeros.data(), step);
-<<<<<<< HEAD
-    if (len < 0) {
-      return absl::InternalError("Failed to write to file. Error: " +
-                                 std::string(std::strerror(errno)));
-    }
-    if (len != static_cast<ssize_t>(step)) {
-      return absl::InternalError(
-=======
     if (len != static_cast<ssize_t>(step)) {
       return GetStatusWithSystemError(
           absl::StatusCode::kInternal, errno,
->>>>>>> 333e725f
           absl::StrFormat("Wrote different number of bytes than requested."
                           "Expected: %d, actual: %d",
                           step, len));
