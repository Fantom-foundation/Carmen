--- conflicted
+++ resolved
@@ -35,14 +35,11 @@
     visibility = ["//backend:__subpackages__"],
     deps = [
         ":page",
-<<<<<<< HEAD
+        ":page_id",
         "//common:status_util",
         "@com_google_absl//absl/status:status",
         "@com_google_absl//absl/status:statusor",
         "@com_google_absl//absl/strings:str_format",
-=======
-        ":page_id",
->>>>>>> 3b77b6a0
     ],
 )
 
@@ -64,12 +61,9 @@
     deps = [
         ":file",
         "//common:file_util",
-<<<<<<< HEAD
         "//common:status_test_util",
         "@com_github_google_benchmark//:benchmark_main",
         "@com_google_absl//absl/status:statusor",
-=======
->>>>>>> 3b77b6a0
         "//third_party/gperftools:profiler",
         "@com_github_google_benchmark//:benchmark_main",
     ],
@@ -139,13 +133,6 @@
         ":access_pattern",
         ":eviction_policy",
         ":page_pool",
-<<<<<<< HEAD
-        "//common:status_test_util",
-        "@com_github_google_benchmark//:benchmark_main",
-        "@com_google_absl//absl/status:status",
-        "@com_google_absl//absl/status:statusor",
-=======
->>>>>>> 3b77b6a0
         "//third_party/gperftools:profiler",
         "@com_github_google_benchmark//:benchmark_main",
     ],
@@ -169,6 +156,10 @@
         ":page_manager",
         "//common:status_test_util",
         "@com_google_googletest//:gtest_main",
+        "@com_github_google_benchmark//:benchmark_main",
+        "@com_google_absl//absl/status:status",
+        "@com_google_absl//absl/status:statusor",
+        "//third_party/gperftools:profiler",
     ],
     testonly = True,
 )