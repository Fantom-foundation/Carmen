--- conflicted
+++ resolved
@@ -37,28 +37,16 @@
 
 TEST(PagePoolTest, PagesCanBeFetched) {
   TestPool pool(2);
-<<<<<<< HEAD
-  ASSERT_OK_AND_ASSIGN(auto page_12, pool.Get<Page>(12));
-  ASSERT_OK_AND_ASSIGN(auto page_14, pool.Get<Page>(14));
-  auto& page_12_ref = page_12.AsReference();
-  auto& page_14_ref = page_14.AsReference();
-  EXPECT_NE(&page_12_ref, &page_14_ref);
-=======
   ASSERT_OK_AND_ASSIGN(Page & page_12, pool.Get<Page>(12));
   ASSERT_OK_AND_ASSIGN(Page & page_14, pool.Get<Page>(14));
   EXPECT_NE(&page_12, &page_14);
->>>>>>> 333e725f
 }
 
 TEST(PagePoolTest, FreshFetchedPagesAreZeroInitialized) {
   TestPool pool(2);
-<<<<<<< HEAD
-  ASSERT_OK_AND_ASSIGN(auto page_12, pool.Get<Page>(12));
-=======
   ASSERT_OK_AND_ASSIGN(Page & page_12, pool.Get<Page>(12));
->>>>>>> 333e725f
   for (int i = 0; i < 4; i++) {
-    EXPECT_EQ(0, page_12.AsReference()[i]);
+    EXPECT_EQ(0, page_12[i]);
   }
 }
 
@@ -69,31 +57,17 @@
 
   // Write data to kNumSteps pages;
   for (int i = 0; i < kNumSteps; i++) {
-<<<<<<< HEAD
-    ASSERT_OK_AND_ASSIGN(auto page, pool.Get<Page>(i));
-    auto& ref = page.AsReference();
-    ref[0] = i;
-    ref[1] = i + 1;
-=======
     ASSERT_OK_AND_ASSIGN(Page & page, pool.Get<Page>(i));
     page[0] = i;
     page[1] = i + 1;
->>>>>>> 333e725f
     pool.MarkAsDirty(i);
   }
 
   // Fetch those kNumSteps pages and check the content
   for (int i = 0; i < kNumSteps; i++) {
-<<<<<<< HEAD
-    ASSERT_OK_AND_ASSIGN(auto page, pool.Get<Page>(i));
-    auto& ref = page.AsReference();
-    EXPECT_EQ(i, ref[0]);
-    EXPECT_EQ(i + 1, ref[1]);
-=======
     ASSERT_OK_AND_ASSIGN(Page & page, pool.Get<Page>(i));
     EXPECT_EQ(i, page[0]);
     EXPECT_EQ(i + 1, page[1]);
->>>>>>> 333e725f
   }
 }
 
