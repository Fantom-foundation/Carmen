--- conflicted
+++ resolved
@@ -38,26 +38,16 @@
 
 TEST(PagePoolTest, PagesCanBeFetched) {
   TestPool pool(2);
-<<<<<<< HEAD
-  ASSERT_OK_AND_ASSIGN(auto page_12, pool.Get(12));
+  ASSERT_OK_AND_ASSIGN(auto page_12, pool.Get<Page>(12));
   ASSERT_OK_AND_ASSIGN(auto page_14, pool.Get(14));
   auto& page_12_ref = page_12.AsReference();
   auto& page_14_ref = page_14.AsReference();
   EXPECT_NE(&page_12_ref, &page_14_ref);
-=======
-  auto& page_12 = pool.Get<Page>(12);
-  auto& page_14 = pool.Get<Page>(14);
-  EXPECT_NE(&page_12, &page_14);
->>>>>>> 820d4cb7
 }
 
 TEST(PagePoolTest, FreshFetchedPagesAreZeroInitialized) {
   TestPool pool(2);
-<<<<<<< HEAD
-  ASSERT_OK_AND_ASSIGN(auto page_12, pool.Get(12));
-=======
-  auto& page_12 = pool.Get<Page>(12);
->>>>>>> 820d4cb7
+  ASSERT_OK_AND_ASSIGN(auto page_12, pool.Get<Page>(12));
   for (int i = 0; i < 4; i++) {
     EXPECT_EQ(0, page_12.AsReference()[i]);
   }
@@ -70,31 +60,19 @@
 
   // Write data to kNumSteps pages;
   for (int i = 0; i < kNumSteps; i++) {
-<<<<<<< HEAD
-    ASSERT_OK_AND_ASSIGN(auto page, pool.Get(i));
+    ASSERT_OK_AND_ASSIGN(auto page, pool.Get<Page>(i));
     auto& ref = page.AsReference();
     ref[0] = i;
     ref[1] = i + 1;
-=======
-    auto& page = pool.Get<Page>(i);
-    page[0] = i;
-    page[1] = i + 1;
->>>>>>> 820d4cb7
     pool.MarkAsDirty(i);
   }
 
   // Fetch those kNumSteps pages and check the content
   for (int i = 0; i < kNumSteps; i++) {
-<<<<<<< HEAD
-    ASSERT_OK_AND_ASSIGN(auto page, pool.Get(i));
+    ASSERT_OK_AND_ASSIGN(auto page, pool.Get<Page>(i));
     auto& ref = page.AsReference();
     EXPECT_EQ(i, ref[0]);
     EXPECT_EQ(i + 1, ref[1]);
-=======
-    auto& page = pool.Get<Page>(i);
-    EXPECT_EQ(i, page[0]);
-    EXPECT_EQ(i + 1, page[1]);
->>>>>>> 820d4cb7
   }
 }
 
@@ -122,23 +100,13 @@
   EXPECT_CALL(mock, AfterLoad(0, _)).InSequence(s);
 
   // Loads page 0 into pool, no eviction.
-<<<<<<< HEAD
-  ASSERT_OK(pool.Get(0));
+  ASSERT_OK(pool.Get<Page>(0));
 
   // Loads page 1 into pool, evicts page 0, which is not dirty.
-  ASSERT_OK(pool.Get(1));
+  ASSERT_OK(pool.Get<Page>(1));
 
   // Loads page 0 into pool, evicts page 1, which is not dirty.
-  ASSERT_OK(pool.Get(0));
-=======
-  pool.Get<Page>(0);
-
-  // Loads page 1 into pool, evicts page 0, which is not dirty.
-  pool.Get<Page>(1);
-
-  // Loads page 0 into pool, evicts page 1, which is not dirty.
-  pool.Get<Page>(0);
->>>>>>> 820d4cb7
+  ASSERT_OK(pool.Get<Page>(0));
 }
 
 TEST(PagePoolTest, ListenersAreNotifiedOnEviction) {
@@ -153,45 +121,26 @@
   EXPECT_CALL(mock, BeforeEvict(1, _, false)).InSequence(s);
 
   // Loads page 0 into pool, no eviction.
-<<<<<<< HEAD
-  ASSERT_OK(pool.Get(0));
+  ASSERT_OK(pool.Get<Page>(0));
 
   // Loads page 1 into pool, evicts page 0, which is not dirty.
-  ASSERT_OK(pool.Get(1));
+  ASSERT_OK(pool.Get<Page>(1));
 
   // Loads page 0 into pool, evicts page 1, which is not dirty.
-  ASSERT_OK(pool.Get(0));
-=======
-  pool.Get<Page>(0);
-
-  // Loads page 1 into pool, evicts page 0, which is not dirty.
-  pool.Get<Page>(1);
-
-  // Loads page 0 into pool, evicts page 1, which is not dirty.
-  pool.Get<Page>(0);
->>>>>>> 820d4cb7
+  ASSERT_OK(pool.Get<Page>(0));
 }
 
 class MockFile {
  public:
-<<<<<<< HEAD
-  using page_type = P;
+  constexpr static std::size_t kPageSize = kFileSystemPageSize;
   static absl::StatusOr<MockFile> Open(const std::filesystem::path&) {}
   MOCK_METHOD(std::size_t, GetNumPages, ());
-  MOCK_METHOD(absl::Status, LoadPage, (PageId id, P& dest));
-  MOCK_METHOD(absl::Status, StorePage, (PageId id, const P& src));
+  MOCK_METHOD(absl::Status, LoadPage,
+              (PageId id, (std::span<std::byte, kPageSize> dest)));
+  MOCK_METHOD(absl::Status, StorePage,
+              (PageId id, (std::span<const std::byte, kPageSize> src)));
   MOCK_METHOD(absl::Status, Flush, ());
   MOCK_METHOD(absl::Status, Close, ());
-=======
-  constexpr static std::size_t kPageSize = kFileSystemPageSize;
-  MOCK_METHOD(std::size_t, GetNumPages, ());
-  MOCK_METHOD(void, LoadPage,
-              (PageId id, (std::span<std::byte, kPageSize> dest)));
-  MOCK_METHOD(void, StorePage,
-              (PageId id, (std::span<const std::byte, kPageSize> src)));
-  MOCK_METHOD(void, Flush, ());
-  MOCK_METHOD(void, Close, ());
->>>>>>> 820d4cb7
 };
 
 TEST(MockFileTest, IsFile) { EXPECT_TRUE(File<MockFile>); }
@@ -206,13 +155,8 @@
   EXPECT_CALL(mock, StorePage(10, _));
   EXPECT_CALL(mock, StorePage(20, _));
 
-<<<<<<< HEAD
-  ASSERT_OK(pool.Get(10));
-  ASSERT_OK(pool.Get(20));
-=======
-  pool.Get<Page>(10);
-  pool.Get<Page>(20);
->>>>>>> 820d4cb7
+  ASSERT_OK(pool.Get<Page>(10));
+  ASSERT_OK(pool.Get<Page>(20));
   pool.MarkAsDirty(10);
   pool.MarkAsDirty(20);
 
@@ -227,11 +171,7 @@
   EXPECT_CALL(mock, LoadPage(10, _));
   EXPECT_CALL(mock, StorePage(10, _));
 
-<<<<<<< HEAD
-  ASSERT_OK(pool.Get(10));
-=======
-  pool.Get<Page>(10);
->>>>>>> 820d4cb7
+  ASSERT_OK(pool.Get<Page>(10));
   pool.MarkAsDirty(10);
 
   ASSERT_OK(pool.Flush());
@@ -247,13 +187,8 @@
   EXPECT_CALL(mock, LoadPage(20, _));
   EXPECT_CALL(mock, StorePage(20, _));
 
-<<<<<<< HEAD
-  ASSERT_OK(pool.Get(10));
-  ASSERT_OK(pool.Get(20));
-=======
-  pool.Get<Page>(10);
-  pool.Get<Page>(20);
->>>>>>> 820d4cb7
+  ASSERT_OK(pool.Get<Page>(10));
+  ASSERT_OK(pool.Get<Page>(20));
   pool.MarkAsDirty(20);
 
   ASSERT_OK(pool.Flush());
@@ -269,13 +204,8 @@
   EXPECT_CALL(mock, StorePage(20, _));
   EXPECT_CALL(mock, Close());
 
-<<<<<<< HEAD
-  ASSERT_OK(pool.Get(10));
-  ASSERT_OK(pool.Get(20));
-=======
-  pool.Get<Page>(10);
-  pool.Get<Page>(20);
->>>>>>> 820d4cb7
+  ASSERT_OK(pool.Get<Page>(10));
+  ASSERT_OK(pool.Get<Page>(20));
   pool.MarkAsDirty(20);
 
   ASSERT_OK(pool.Close());
@@ -304,15 +234,9 @@
   EXPECT_CALL(mock, Read(1)).InSequence(s);
   EXPECT_CALL(mock, Read(0)).InSequence(s);
 
-<<<<<<< HEAD
-  ASSERT_OK(pool.Get(10));
-  ASSERT_OK(pool.Get(20));
-  ASSERT_OK(pool.Get(10));
-=======
-  pool.Get<Page>(10);
-  pool.Get<Page>(20);
-  pool.Get<Page>(10);
->>>>>>> 820d4cb7
+  ASSERT_OK(pool.Get<Page>(10));
+  ASSERT_OK(pool.Get<Page>(20));
+  ASSERT_OK(pool.Get<Page>(10));
 }
 
 TEST(PagePoolTest, EvictionPolicyIsInformedAboutWrite) {
@@ -328,15 +252,9 @@
     EXPECT_CALL(mock, Written(1));
   }
 
-<<<<<<< HEAD
-  ASSERT_OK(pool.Get(10));
+  ASSERT_OK(pool.Get<Page>(10));
   pool.MarkAsDirty(10);
-  ASSERT_OK(pool.Get(20));
-=======
-  pool.Get<Page>(10);
-  pool.MarkAsDirty(10);
-  pool.Get<Page>(20);
->>>>>>> 820d4cb7
+  ASSERT_OK(pool.Get<Page>(20));
   pool.MarkAsDirty(20);
 }
 
@@ -357,17 +275,10 @@
     EXPECT_CALL(mock, Read(0));
   }
 
-<<<<<<< HEAD
-  ASSERT_OK(pool.Get(10));
-  ASSERT_OK(pool.Get(20));
-  ASSERT_OK(pool.Get(30));
-  ASSERT_OK(pool.Get(40));
-=======
-  pool.Get<Page>(10);
-  pool.Get<Page>(20);
-  pool.Get<Page>(30);
-  pool.Get<Page>(40);
->>>>>>> 820d4cb7
+  ASSERT_OK(pool.Get<Page>(10));
+  ASSERT_OK(pool.Get<Page>(20));
+  ASSERT_OK(pool.Get<Page>(30));
+  ASSERT_OK(pool.Get<Page>(40));
 }
 
 TEST(PagePoolTest, OnFallBackEvictionPolicyIsInformed) {
@@ -384,15 +295,9 @@
     EXPECT_CALL(mock, Read(_));
   }
 
-<<<<<<< HEAD
-  ASSERT_OK(pool.Get(10));
-  ASSERT_OK(pool.Get(20));
-  ASSERT_OK(pool.Get(30));
-=======
-  pool.Get<Page>(10);
-  pool.Get<Page>(20);
-  pool.Get<Page>(30);
->>>>>>> 820d4cb7
+  ASSERT_OK(pool.Get<Page>(10));
+  ASSERT_OK(pool.Get<Page>(20));
+  ASSERT_OK(pool.Get<Page>(30));
 }
 
 }  // namespace
