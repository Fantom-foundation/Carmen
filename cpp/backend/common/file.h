#pragma once

#include <concepts>
#include <cstdint>
#include <cstdio>
#include <cstring>
#include <deque>
#include <filesystem>
#include <fstream>
#include <span>

#include "absl/status/status.h"
#include "absl/status/statusor.h"
#include "backend/common/page.h"
#include "backend/common/page_id.h"
#include "common/fstream.h"
#include "common/status_util.h"

namespace carmen::backend {

// ------------------------------- Declarations -------------------------------

// Creates the provided directory file path recursively in case it does not
// exit. Returns true if the directory exists after the call, false otherwise.
absl::Status CreateDirectory(const std::filesystem::path& dir);

// Creates empty file at the provided file path. Returns ok status if the file
// was created successfully, otherwise returns the error status.
absl::Status CreateFile(const std::filesystem::path& path);

// The File concept defines an interface for file implementations supporting the
// loading and storing of fixed length pages. Pages are expected to be numbered
// in the range [0..n-1], where n is the number of pages in the file.
template <typename F>
concept File = requires(F a) {
  // Files must be movable.
  std::is_move_constructible_v<F>;
  std::is_move_assignable_v<F>;

  // All files must be open-able through a static factory function.
  {
    F::Open(std::declval<const std::filesystem::path&>())
    } -> std::same_as<absl::StatusOr<F>>;

  // Each file implementation must support the extraction of the number of
  // pages.
  { a.GetNumPages() } -> std::same_as<std::size_t>;
  // LoadPage is intended to be used for fetching a single page from the file.
  {
    a.LoadPage(PageId{}, std::declval<std::span<std::byte, F::kPageSize>>())
    } -> std::same_as<absl::Status>;
  // StorePage is intended to be used for fetching a single page from the file.
  {
    a.StorePage(PageId{},
                std::declval<std::span<const std::byte, F::kPageSize>>())
    } -> std::same_as<absl::Status>;
  // Each file has to support a flush operation after which data previously
  // written must be persisted on disk.
  { a.Flush() } -> std::same_as<absl::Status>;
  // Each file has to support a close operation, flushing buffered data and
  // releasing file resources. After a file is closed it may no longer be used.
  { a.Close() } -> std::same_as<absl::Status>;
};

// An InMemoryFile implement is provided to for testing purposes, where actual
// file operations are not relevant. It may also serve as a reference
// implementation to compare other implementations to in unit testing.
template <std::size_t page_size>
class InMemoryFile {
 public:
  constexpr static std::size_t kPageSize = page_size;

  static absl::StatusOr<InMemoryFile> Open(const std::filesystem::path&) {
    return InMemoryFile();
  }

  InMemoryFile() = default;

  std::size_t GetNumPages() const { return data_.size(); }

  absl::Status LoadPage(PageId id, std::span<std::byte, page_size> trg) const;

  absl::Status StorePage(PageId id, std::span<const std::byte, page_size> src);

  absl::Status Flush() const {
    // Nothing to do.
    return absl::OkStatus();
  }

  absl::Status Close() const {
    // Nothing to do.
    return absl::OkStatus();
  }

 private:
  using Block = std::array<std::byte, page_size>;
  std::deque<Block> data_;
};

namespace internal {

// A FStreamFile provides raw read/write access to a file through C++ streams.
// It provides a utility for implementing actual stricter typed File
// implementations. Note: FStreamFile is not satisfying any File concept.
class FStreamFile {
 public:
  // Opens the file at the provided path. If the file does not exist it will be
  // created.
  static absl::StatusOr<FStreamFile> Open(const std::filesystem::path& path);

  // Assure the file is move constructable.
  FStreamFile(FStreamFile&&) noexcept = default;

  // Flushes the content and closes the file.
  ~FStreamFile();

  // Provides the current file size in bytes.
  std::size_t GetFileSize() const;

  // Reads a range of bytes from the file to the given span. The provided
  // position is the starting position. The number of bytes to be read is taken
  // from the length of the provided span.
  absl::Status Read(std::size_t pos, std::span<std::byte> span);

  // Writes a span of bytes to the file at the given position. If needed, the
  // file is grown to fit all the data of the span. Additional bytes between the
  // current end and the starting position are initialized with zeros.
  absl::Status Write(std::size_t pos, std::span<const std::byte> span);

  // Flushes all pending/buffered writes to disk.
  absl::Status Flush();

  // Flushes the file and closes the underlying resource.
  absl::Status Close();

 private:
<<<<<<< HEAD
  FStreamFile(std::fstream fs, std::size_t file_size);
=======
  FStreamFile(FStream fs, std::size_t file_size);
>>>>>>> 333e725f

  // Grows the underlying file to the given size.
  absl::Status GrowFileIfNeeded(std::size_t needed);

  std::size_t file_size_;
  FStream data_;
};

// A CFile provides raw read/write access to a file C's stdio.h header.
class CFile {
 public:
  // Opens the given file in read/write mode. If it does not exist, the file is
  // created.
  static absl::StatusOr<CFile> Open(const std::filesystem::path& path);

  // Assure the file is move constructable.
  CFile(CFile&&) noexcept;

  // Flushes the content and closes the file.
  ~CFile();

  // Provides the current file size in bytes.
  std::size_t GetFileSize() const;

  // Reads a range of bytes from the file to the given span. The provided
  // position is the starting position. The number of bytes to be read is taken
  // from the length of the provided span.
  absl::Status Read(std::size_t pos, std::span<std::byte> span);

  // Writes a span of bytes to the file at the given position. If needed, the
  // file is grown to fit all the data of the span. Additional bytes between the
  // current end and the starting position are initialized with zeros.
  absl::Status Write(std::size_t pos, std::span<const std::byte> span);

  // Flushes all pending/buffered writes to disk.
  absl::Status Flush();

  // Flushes the file and closes the underlying resource.
  absl::Status Close();

 private:
  CFile(std::FILE* file, std::size_t file_size);

  // Grows the underlying file to the given size.
  absl::Status GrowFileIfNeeded(std::size_t needed);

  std::size_t file_size_;
  std::FILE* file_;
};

// A PosixFile provides raw read/write access to a file through POSIX API.
class PosixFile {
 public:
  // Opens the given file in read/write mode. If it does not exist, the file is
  // created.
  static absl::StatusOr<PosixFile> Open(const std::filesystem::path& path);

  // Assure the file is move constructable.
  PosixFile(PosixFile&&) noexcept;

  // Flushes the content and closes the file.
  ~PosixFile();

  // Provides the current file size in bytes.
  std::size_t GetFileSize() const;

  // Reads a range of bytes from the file to the given span. The provided
  // position is the starting position. The number of bytes to be read is taken
  // from the length of the provided span.
  absl::Status Read(std::size_t pos, std::span<std::byte> span);

  // Writes a span of bytes to the file at the given position. If needed, the
  // file is grown to fit all the data of the span. Additional bytes between the
  // current end and the starting position are initialized with zeros.
  absl::Status Write(std::size_t pos, std::span<const std::byte> span);

  // Flushes all pending/buffered writes to disk.
  absl::Status Flush();

  // Flushes the file and closes the underlying resource.
  absl::Status Close();

 private:
  PosixFile(int fd, std::size_t file_size);

  // Grows the underlying file to the given size.
  absl::Status GrowFileIfNeeded(std::size_t needed);

  std::size_t file_size_;
  int fd_;
};

}  // namespace internal

// An implementation of the File concept using a single file as a persistent
// storage solution.
template <std::size_t page_size, typename RawFile>
class SingleFileBase {
 public:
  constexpr static std::size_t kPageSize = page_size;

  static absl::StatusOr<SingleFileBase> Open(
      const std::filesystem::path& path) {
<<<<<<< HEAD
    auto file = RawFile::Open(path);
    return SingleFileBase(std::move(*file));
=======
    ASSIGN_OR_RETURN(auto file, RawFile::Open(path));
    return SingleFileBase(std::move(file));
>>>>>>> 333e725f
  }

  std::size_t GetNumPages() const { return file_.GetFileSize() / page_size; }

  absl::Status LoadPage(PageId id, std::span<std::byte, page_size> trg) const {
    return file_.Read(id * page_size, trg);
  }

  absl::Status StorePage(PageId id, std::span<const std::byte, page_size> src) {
    return file_.Write(id * page_size, src);
  }

  absl::Status Flush() { return file_.Flush(); }

  absl::Status Close() { return file_.Close(); }

 private:
  SingleFileBase(RawFile file) : file_(std::move(file)) {}

  mutable RawFile file_;
};

// Defines the default SingleFile format to use the C API.
// Client code like the FileIndex or FileStore depend on the file type exhibit a
// single template parameter. Thus, this alias definition here is required.
template <std::size_t page_size>
using SingleFile = SingleFileBase<page_size, internal::CFile>;

// ------------------------------- Definitions --------------------------------

template <std::size_t page_size>
absl::Status InMemoryFile<page_size>::LoadPage(
    PageId id, std::span<std::byte, page_size> trg) const {
  static const Block zero{};
  auto src = id >= data_.size() ? &zero : &data_[id];
  std::memcpy(trg.data(), src, page_size);
  return absl::OkStatus();
}

template <std::size_t page_size>
absl::Status InMemoryFile<page_size>::StorePage(
<<<<<<< HEAD
    PageId id, const std::span<const std::byte, page_size> src) {
=======
    PageId id, std::span<const std::byte, page_size> src) {
>>>>>>> 333e725f
  while (data_.size() <= id) {
    data_.resize(id + 1);
  }
  std::memcpy(&data_[id], src.data(), page_size);
  return absl::OkStatus();
}

}  // namespace carmen::backend<|MERGE_RESOLUTION|>--- conflicted
+++ resolved
@@ -134,11 +134,7 @@
   absl::Status Close();
 
  private:
-<<<<<<< HEAD
-  FStreamFile(std::fstream fs, std::size_t file_size);
-=======
   FStreamFile(FStream fs, std::size_t file_size);
->>>>>>> 333e725f
 
   // Grows the underlying file to the given size.
   absl::Status GrowFileIfNeeded(std::size_t needed);
@@ -242,13 +238,8 @@
 
   static absl::StatusOr<SingleFileBase> Open(
       const std::filesystem::path& path) {
-<<<<<<< HEAD
-    auto file = RawFile::Open(path);
-    return SingleFileBase(std::move(*file));
-=======
     ASSIGN_OR_RETURN(auto file, RawFile::Open(path));
     return SingleFileBase(std::move(file));
->>>>>>> 333e725f
   }
 
   std::size_t GetNumPages() const { return file_.GetFileSize() / page_size; }
@@ -290,11 +281,7 @@
 
 template <std::size_t page_size>
 absl::Status InMemoryFile<page_size>::StorePage(
-<<<<<<< HEAD
-    PageId id, const std::span<const std::byte, page_size> src) {
-=======
     PageId id, std::span<const std::byte, page_size> src) {
->>>>>>> 333e725f
   while (data_.size() <= id) {
     data_.resize(id + 1);
   }
