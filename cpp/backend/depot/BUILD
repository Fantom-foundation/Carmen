--- conflicted
+++ resolved
@@ -18,10 +18,6 @@
         ":depot",
         "//backend/depot/cache",
         "//backend/depot/memory:depot",
-<<<<<<< HEAD
-        "//backend/depot/cache:cache",
-=======
->>>>>>> 333e725f
         "//common:file_util",
         "//common:status_util",
         "@com_google_absl//absl/status:statusor",
@@ -68,10 +64,6 @@
         "//backend/depot/memory:depot",
         "//common:benchmark",
         "//common:status_test_util",
-<<<<<<< HEAD
-        "@com_github_google_benchmark//:benchmark_main",
-=======
->>>>>>> 333e725f
         "//third_party/gperftools:profiler",
         "@com_github_google_benchmark//:benchmark_main",
     ],
