#pragma once

#include <concepts>
#include <fstream>

#include "absl/status/status.h"
#include "absl/status/statusor.h"
#include "backend/store/hash_tree.h"
#include "common/hash.h"
#include "common/memory_usage.h"
#include "common/status_util.h"
#include "common/type.h"

namespace carmen::backend::depot {

// File Depot implementation. The depot consists of 3 files:
// - data.dat: contains the actual data - append only
// - offset.dat: contains the offset and size of each key in data.dat
// - hashes.dat: contains the hash tree of the depot
template <std::integral K>
class FileDepot {
 public:
  // The type of the depot key.
  using key_type = K;

  // Creates a new FileDepot using the provided directory path, branching factor
  // and number of items per group for hash computation.
  static absl::StatusOr<FileDepot> Open(const std::filesystem::path& path,
                                        std::size_t hash_branching_factor = 32,
                                        std::size_t hash_box_size = 4) {
    auto offset_file = path / "offset.dat";
    auto data_file = path / "data.dat";

    // Opening the file write-only first creates the file in case it does not
    // exist.
    if (!std::filesystem::exists(offset_file)) {
      std::fstream fs(offset_file, std::ios::binary | std::ios::out);
      fs.close();
    }
    if (!std::filesystem::exists(data_file)) {
      std::fstream fs(data_file, std::ios::binary | std::ios::out);
      fs.close();
    }

    // Open the files for reading and writing.
    std::fstream offset_fs(offset_file,
                           std::ios::binary | std::ios::in | std::ios::out);
    if (!offset_fs.is_open())
      return absl::InternalError("Failed to open offset file.");
    std::fstream data_fs(data_file,
                         std::ios::binary | std::ios::in | std::ios::out);
    if (!data_fs.is_open()) {
      offset_fs.close();
      return absl::InternalError("Failed to open data file.");
    }

    auto depot =
        FileDepot(path / "hash.dat", std::move(offset_fs), std::move(data_fs),
                  hash_branching_factor, hash_box_size);

    // Load the hash tree from the file.
    if (std::filesystem::exists(depot.hash_file_)) {
      // TODO: introduce absl error handling.
      depot.hashes_.LoadFromFile(depot.hash_file_);
    }

    return depot;
  }

  // Updates the value associated to the given key. The value is copied
  // into the depot.
  absl::Status Set(const K& key, std::span<const std::byte> data) {
    // clear the error state
    data_fs_->clear();
    offset_fs_->clear();

    // Move to the end of the file and get the position.
    data_fs_->seekp(0, std::ios::end);
    auto eof_pos = data_fs_->tellp();
    if (eof_pos == -1)
      return absl::InternalError("Failed to get offset in data file");

    // Write data to the end of the file.
    data_fs_->write(reinterpret_cast<const char*>(data.data()), data.size());
    if (!data_fs_->good())
      return absl::InternalError("Failed to write data to data file");

    // Move to the position of the key in the offset file.
    auto position = GetBoxPosition(key);
    offset_fs_->seekp(position, std::ios::beg);

    // Prepare data to write to the offset file.
    Offset offset = eof_pos;
    Size size = data.size();
    std::array<char, sizeof(Offset) + sizeof(Size)> buffer{};
    std::memcpy(buffer.data(), &offset, sizeof(offset));
    std::memcpy(buffer.data() + sizeof(Offset), &size, sizeof(size));

    // Write data to the offset file.
    offset_fs_->write(buffer.data(), buffer.size());
    if (!offset_fs_->good())
      return absl::InternalError("Failed to write size to offset file");

    hashes_.MarkDirty(GetBoxHashGroup(key));
    return absl::OkStatus();
  }

  // Retrieves the value associated to the given key. If no values has
  // been previously set using the Set(..) function above, not found status
  // is returned.
  absl::StatusOr<std::span<const std::byte>> Get(const K& key) const {
    ASSIGN_OR_RETURN(auto metadata, GetBoxOffsetAndSize(key, *offset_fs_));
    if (metadata.second == 0) return absl::NotFoundError("Key not found");

    // clear the error state
    data_fs_->clear();

    // prepare the buffer
    get_data_.resize(metadata.second);

    // seek to position in data file
    data_fs_->seekg(metadata.first, std::ios::beg);

    // read actual data
    data_fs_->read(get_data_.data(), metadata.second);
    if (!data_fs_->good()) return absl::InternalError("Failed to read data");

    return std::span<const std::byte>(
        reinterpret_cast<const std::byte*>(get_data_.data()), metadata.second);
  }

  // Computes a hash over the full content of this depot.
  absl::StatusOr<Hash> GetHash() const { return hashes_.GetHash(); }

  // Flush all pending changes to disk.
  absl::Status Flush() {
    hashes_.SaveToFile(hash_file_);
    data_fs_->flush();
    offset_fs_->flush();
    return absl::OkStatus();
  }

  // Close the depot.
  absl::Status Close() {
    RETURN_IF_ERROR(Flush());
    data_fs_->close();
    offset_fs_->close();
    return absl::OkStatus();
  }

  // Summarizes the memory usage of this instance.
  MemoryFootprint GetMemoryFootprint() const {
    MemoryFootprint res(*this);
    res.Add("hashes", hashes_);
    res.Add("buffer", SizeOf(get_data_));
    return res;
  }

 private:
  using Offset = std::uint64_t;
  using Size = std::uint32_t;

  FileDepot(std::filesystem::path hash_file, std::fstream offset_fs,
            std::fstream data_fs, std::size_t hash_branching_factor,
            std::size_t hash_box_size)
      : hash_box_size_(hash_box_size),
        hash_file_(std::move(hash_file)),
        offset_fs_(std::make_unique<std::fstream>(std::move(offset_fs))),
        data_fs_(std::make_unique<std::fstream>(std::move(data_fs))),
        hashes_(std::make_unique<PageProvider>(*data_fs_, *offset_fs_,
<<<<<<< HEAD
                                               num_hash_boxes_),
                hash_branching_factor) {
    assert(num_hash_boxes_ > 0 && "num_hash_boxes must be > 0");
=======
                                               hash_box_size_),
                hash_branching_factor) {
    assert(hash_box_size_ > 0 && "hash_box_size must be > 0");
>>>>>>> f8ea0668
  }

  // Get hash group for the given key.
  std::size_t GetBoxHashGroup(const K& key) const {
    return key / hash_box_size_;
  }

  // Get position of the given key in the offset file.
  static std::size_t GetBoxPosition(const K& key) {
    return key * (sizeof(Offset) + sizeof(Size));
  }

  // Get offset and size for given key from the offset file into the data file.
  static absl::StatusOr<std::pair<Offset, Size>> GetBoxOffsetAndSize(
      const K& key, std::fstream& offset_fs) {
    // clear the error state
    offset_fs.clear();

    // Seek to the position of the key.
    offset_fs.seekg(GetBoxPosition(key), std::ios::beg);

    // Read offset and size.
    std::array<char, sizeof(Offset) + sizeof(Size)> data{};
    offset_fs.read(data.data(), data.max_size());

    if (offset_fs.eof()) return absl::NotFoundError("Key not found");
    if (offset_fs.fail())
      return absl::InternalError("Failed to read offset and size");

    return std::pair<Offset, Size>{
        *reinterpret_cast<const Offset*>(data.data()),
        *reinterpret_cast<const Size*>(data.data() + sizeof(Offset))};
  }

  // A page source providing the owned hash tree access to the stored pages.
  class PageProvider : public store::PageSource {
   public:
    PageProvider(std::fstream& data_fs, std::fstream& offset_fs,
                 std::size_t hash_box_size)
        : data_fs_(data_fs),
          offset_fs_(offset_fs),
          hash_box_size_(hash_box_size) {}

    // Get data for given page. The data is valid until the next call to
    // this function.
    std::span<const std::byte> GetPageData(PageId id) override {
      auto static empty = std::span<const std::byte>();
      static std::vector<std::pair<Offset, Size>> metadata;

      // calculate start and end of the hash group
<<<<<<< HEAD
      auto start = id * num_hash_boxes_;
      auto end = start + num_hash_boxes_;
=======
      auto start = id * hash_box_size_;
      auto end = start + hash_box_size_;
>>>>>>> f8ea0668

      metadata.resize(hash_box_size_);

      // read metadata for all boxes in the group
      for (K i = 0; start + i < end; ++i) {
        auto meta = GetBoxOffsetAndSize(start + i, offset_fs_);
        metadata[i] = meta.value_or(std::pair<Offset, Size>{0, 0});
      }

      data_fs_.clear();

      std::size_t len = 0;
      for (std::size_t i = 0; i < hash_box_size_; ++i) {
        if (metadata[i].second == 0) continue;
        data_fs_.seekg(metadata[i].first, std::ios::beg);
        page_data_.resize(len + metadata[i].second);
        data_fs_.read(page_data_.data() + len, metadata[i].second);
        if (data_fs_.fail()) return empty;
        len += metadata[i].second;
      }

      return {reinterpret_cast<const std::byte*>(page_data_.data()), len};
    }

   private:
    std::fstream& data_fs_;
    std::fstream& offset_fs_;
    const std::size_t hash_box_size_;
    std::vector<char> page_data_;
  };

  // The amount of items that will be grouped into a single hashing group.
  const std::size_t hash_box_size_;

  // The name of the file to save hashes to.
  std::filesystem::path hash_file_;

  // It is used to get positions of the data in the data file.
  std::unique_ptr<std::fstream> offset_fs_;

  // It is used to get the actual data.
  std::unique_ptr<std::fstream> data_fs_;

  // The data structure managing the hashing of states.
  mutable store::HashTree hashes_;

  // Temporary storage for the result of Get().
  mutable std::vector<char> get_data_;
};

}  // namespace carmen::backend::depot<|MERGE_RESOLUTION|>--- conflicted
+++ resolved
@@ -168,15 +168,9 @@
         offset_fs_(std::make_unique<std::fstream>(std::move(offset_fs))),
         data_fs_(std::make_unique<std::fstream>(std::move(data_fs))),
         hashes_(std::make_unique<PageProvider>(*data_fs_, *offset_fs_,
-<<<<<<< HEAD
-                                               num_hash_boxes_),
-                hash_branching_factor) {
-    assert(num_hash_boxes_ > 0 && "num_hash_boxes must be > 0");
-=======
                                                hash_box_size_),
                 hash_branching_factor) {
     assert(hash_box_size_ > 0 && "hash_box_size must be > 0");
->>>>>>> f8ea0668
   }
 
   // Get hash group for the given key.
@@ -227,13 +221,8 @@
       static std::vector<std::pair<Offset, Size>> metadata;
 
       // calculate start and end of the hash group
-<<<<<<< HEAD
-      auto start = id * num_hash_boxes_;
-      auto end = start + num_hash_boxes_;
-=======
       auto start = id * hash_box_size_;
       auto end = start + hash_box_size_;
->>>>>>> f8ea0668
 
       metadata.resize(hash_box_size_);
 
