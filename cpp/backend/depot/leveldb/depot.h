--- conflicted
+++ resolved
@@ -31,11 +31,7 @@
         !std::filesystem::exists(path) || std::filesystem::is_empty(path);
     ASSIGN_OR_RETURN(auto db, LevelDb::Open(path, /*create_if_missing=*/true));
     auto depot =
-<<<<<<< HEAD
-        LevelDbDepot(std::move(db), hash_branching_factor, num_hash_boxes);
-=======
         LevelDbDepot(std::move(db), hash_branching_factor, hash_box_size);
->>>>>>> f8ea0668
 
     if (!is_new) {
       RETURN_IF_ERROR(depot.hashes_.LoadFromLevelDb(*depot.db_));
@@ -64,16 +60,11 @@
   // Computes a hash over the full content of this depot.
   absl::StatusOr<Hash> GetHash() const { return hashes_.GetHash(); }
 
-<<<<<<< HEAD
-  // Flush all pending changes to disk.
-  absl::Status Flush() { return hashes_.SaveToLevelDb(*db_); }
-=======
   // Flush all pending changes to database.
   absl::Status Flush() {
     RETURN_IF_ERROR(db_->Flush());
     return hashes_.SaveToLevelDb(*db_);
   }
->>>>>>> f8ea0668
 
   // Close the depot.
   absl::Status Close() {
@@ -93,21 +84,12 @@
 
  private:
   // Creates a new LevelDbDepot using the provided leveldb path, branching
-<<<<<<< HEAD
-  // factor and number of boxes per group for hash computation.
-  LevelDbDepot(LevelDb leveldb, std::size_t hash_branching_factor,
-               std::size_t num_hash_boxes)
-      : db_(std::make_unique<LevelDb>(std::move(leveldb))),
-        num_hash_boxes_(num_hash_boxes),
-        hashes_(std::make_unique<PageProvider>(num_hash_boxes, *db_),
-=======
   // factor and number of items per group for hash computation.
   LevelDbDepot(LevelDb leveldb, std::size_t hash_branching_factor,
                std::size_t hash_box_size)
       : db_(std::make_unique<LevelDb>(std::move(leveldb))),
         hash_box_size_(hash_box_size),
         hashes_(std::make_unique<PageProvider>(hash_box_size, *db_),
->>>>>>> f8ea0668
                 hash_branching_factor) {}
 
   // Get hash group for the given key.
@@ -118,13 +100,8 @@
   // A page source providing the owned hash tree access to the stored pages.
   class PageProvider : public store::PageSource {
    public:
-<<<<<<< HEAD
-    PageProvider(std::size_t num_hash_boxes, const LevelDb& db)
-        : db_(db), num_hash_boxes_(num_hash_boxes) {}
-=======
     PageProvider(std::size_t hash_box_size, const LevelDb& db)
         : db_(db), hash_box_size_(hash_box_size) {}
->>>>>>> f8ea0668
 
     // Get data for given page. The data is valid until the next call to
     // this function.
@@ -157,11 +134,7 @@
 
    private:
     const LevelDb& db_;
-<<<<<<< HEAD
-    std::size_t num_hash_boxes_;
-=======
     std::size_t hash_box_size_;
->>>>>>> f8ea0668
     std::vector<std::byte> page_data_;
   };
 
