# Introduction

Carmen is a fast and space conservative database for blockchains. It outperforms other projects in the
transaction speed while consuming only a fraction of space of what is standard in other projects.

Carmen maintains the world state known from Ethereum space, modelling accounts and storages. It is a
versioning database that allows for modification of a current state and querying of historical states.

The implementation enables various schemes and two implementation languages. At the moment, the production
quality schema is state hash root compatible with Ethereum’s World State, organised in the Merkle Patricia Trie.

A few experimental schemas are provided that utilise fast flat storages with various organisation
of key value pairs. A version implemented in Golang and C++ is provided for a selection of schemas.

***

# How to Build
1. Clone the repository
   ```
   git clone https://github.com/Fantom-foundation/Carmen
   ```
2. Run tests
   * [Go tests](https://github.com/Fantom-foundation/Carmen/tree/main/go#development)
   * [C++ tests](https://github.com/Fantom-foundation/Carmen/blob/main/cpp/README.md#build-and-test)
***

# How to Integrate
1. Get the latest `Go` version of `Carmen`
```
go get -u github.com/Fantom-foundation/Carmen/go
```
2. Import the public interface
```
import "github.com/Fantom-foundation/Carmen/go/carmen"
```


# How to Use
Carmen is configured for the scheme to use, and if historical data are retained or not. The Merkle-Patricia-Trie 
compatible scheme is called S5, and it can be either Archive or non-Archive (LiveDB).

A state of the blockchain may be updated always only at the head of the chain, and it is stored in the LiveDB. 
The state becomes verbatim as part of a block once appended to the blockchain via the new block. If the Archive mode 
is enabled, the state of the last block is appended to the archive and it can be retrieved later. If the Archive 
is not configured, only the head state is available. LiveDB is enabled all the time, while the Archive is tentative.

As a blockchain is a sequence of blocks where each contains a set of transactions, the API is oriented 
to creation and retrieval of transactions within blocks. Carmen provides an API for accessing both Live 
and Archive databases to append new blocks to the blockchain and to query history for previous blocks.

## LiveDB

The current state can be updated or queried via a new block. Two forms of APIs are provided:

<details>
    <summary>Functional style API</summary>

```
func ExampleDatabase_AddBlock() {
	dir, err := os.MkdirTemp("", "carmen_db_*")
	if err != nil {
		log.Fatalf("cannot create temporary directory: %v", err)
	}
	db, err := carmen.OpenDatabase(dir, carmen.GetCarmenGoS5WithoutArchiveConfiguration(), nil)
	if err != nil {
		log.Fatal(err)
	}

	// Add a new block
	if err := db.AddBlock(5, func(context carmen.HeadBlockContext) error {
		if err := context.RunTransaction(func(context carmen.TransactionContext) error {
			context.CreateAccount(carmen.Address{1})
			context.AddBalance(carmen.Address{1}, big.NewInt(100))
			fmt.Printf("Transaction executed")
			return nil
		}); err != nil {
			log.Fatalf("cannot create transaction: %v", err)
		}
		return nil
	}); err != nil {
		log.Fatalf("cannot add block: %v", err)
	}

	if err := db.Close(); err != nil {
		log.Fatalf("cannot close db: %v", err)
	}

	// Output: Transaction executed
}
```
</details>

<details>
    <summary>Imperative style API</summary>

```
func ExampleDatabase_BeginBlock() {
	dir, err := os.MkdirTemp("", "carmen_db_*")
	if err != nil {
		log.Fatalf("cannot create temporary directory: %v", err)
	}
	db, err := carmen.OpenDatabase(dir, carmen.GetCarmenGoS5WithoutArchiveConfiguration(), nil)
	if err != nil {
		log.Fatal(err)
	}

	// Begin a new block
	bctx, err := db.BeginBlock(5)
	if err != nil {
		log.Fatalf("cannot begin block: %v", err)
	}

	// Begin a new transaction withing the block
	tctx, err := bctx.BeginTransaction()
	if err != nil {
		log.Fatalf("cannot begin transaction: %v", err)
	}

	tctx.CreateAccount(carmen.Address{1})
	tctx.AddBalance(carmen.Address{1}, big.NewInt(100))

	if err := tctx.Commit(); err != nil {
		log.Fatalf("cannot commit transaction: %v", err)
	}

	if err := bctx.Commit(); err != nil {
		log.Fatalf("cannot commit block: %v", err)
	}

	if err := db.Close(); err != nil {
		log.Fatalf("cannot close db: %v", err)
	}

	if err := os.RemoveAll(dir); err != nil {
		log.Fatalf("cannot remove dir: %v", err)
	}
}
```
</details>


## Archive

Historic state can be queried via any previously stored blocks. Two forms of APIs are provided: \

<details>
    <summary>Functional style API</summary>

```
func ExampleDatabase_QueryBlock() {
	dir, err := os.MkdirTemp("", "carmen_db_*")
	if err != nil {
		log.Fatalf("cannot create temporary directory: %v", err)
	}
	db, err := carmen.OpenDatabase(dir, carmen.GetCarmenGoS5WithArchiveConfiguration(), nil)
	if err != nil {
		log.Fatal(err)
	}

	// Add a new block
	if err := db.AddBlock(5, func(context carmen.HeadBlockContext) error {
		if err := context.RunTransaction(func(context carmen.TransactionContext) error {
			context.CreateAccount(carmen.Address{1})
			context.AddBalance(carmen.Address{1}, big.NewInt(100))
			return nil
		}); err != nil {
			log.Fatalf("cannot create transaction: %v", err)
		}
		return nil
	}); err != nil {
		log.Fatalf("cannot add block: %v", err)
	}

	// block wait until the archive is in sync
	if err := db.Flush(); err != nil {
		log.Fatalf("cannot flush: %v", err)
	}

	// query history block
	if err := db.QueryBlock(5, func(ctxt carmen.HistoricBlockContext) error {
		return ctxt.RunTransaction(func(ctxt carmen.TransactionContext) error {
			balance := ctxt.GetBalance(carmen.Address{1})
			if got, want := balance, big.NewInt(100); got.Cmp(want) != 0 {
				log.Fatalf("balance does not match: %d != %d", got, want)
			}
			fmt.Printf("Balance of %v is %d\n", carmen.Address{1}, balance)
			return nil
		})
	}); err != nil {
		log.Fatalf("cannot query block: %v", err)
	}

	if err := db.Close(); err != nil {
		log.Fatalf("cannot close db: %v", err)
	}

	if err := os.RemoveAll(dir); err != nil {
		log.Fatalf("cannot remove dir: %v", err)
	}

	// Output: Balance of [1 0 0 0 0 0 0 0 0 0 0 0 0 0 0 0 0 0 0 0] is 100
}
```
</details>

<details>
    <summary>Imperative style API</summary>

```
func ExampleDatabase_GetHistoricContext() {
	dir, err := os.MkdirTemp("", "carmen_db_*")
	if err != nil {
		log.Fatalf("cannot create temporary directory: %v", err)
	}
	db, err := carmen.OpenDatabase(dir, carmen.GetCarmenGoS5WithArchiveConfiguration(), nil)
	if err != nil {
		log.Fatal(err)
	}

	// Add a new block
	if err := db.AddBlock(5, func(context carmen.HeadBlockContext) error {
		if err := context.RunTransaction(func(context carmen.TransactionContext) error {
			context.CreateAccount(carmen.Address{1})
			context.AddBalance(carmen.Address{1}, big.NewInt(100))
			return nil
		}); err != nil {
			log.Fatalf("cannot create transaction: %v", err)
		}
		return nil
	}); err != nil {
		log.Fatalf("cannot add block: %v", err)
	}

	// block wait until the archive is in sync
	if err := db.Flush(); err != nil {
		log.Fatalf("cannot flush: %v", err)
	}

	// query history block
	hctx, err := db.GetHistoricContext(5)
	if err != nil {
		log.Fatalf("cannot begin history query: %v", hctx)
	}

	tctx, err := hctx.BeginTransaction()
	if err != nil {
		log.Fatalf("cannot begin transaction: %v", err)
	}

	balance := tctx.GetBalance(carmen.Address{1})
	if got, want := balance, big.NewInt(100); got.Cmp(want) != 0 {
		log.Fatalf("balance does not match: %d != %d", got, want)
	}
	fmt.Printf("Balance of %v is %d\n", carmen.Address{1}, balance)

	if err := tctx.Abort(); err != nil {
		log.Fatalf("cannot abort transaction: %v", err)
	}

	if err := hctx.Close(); err != nil {
		log.Fatalf("cannot close block: %v", err)
	}

	if err := db.Close(); err != nil {
		log.Fatalf("cannot close db: %v", err)
	}

	if err := os.RemoveAll(dir); err != nil {
		log.Fatalf("cannot remove dir: %v", err)
	}

	// Output: Balance of [1 0 0 0 0 0 0 0 0 0 0 0 0 0 0 0 0 0 0 0] is 100
}

```
</details>


## Query API
Both LiveDB and Archive can be queried using a **query API** that avoids hassle packing every request to a block 
and transaction in previous APIs. It is done via a functional style callback that provides a query:

<details>
    <summary>Querying a LiveDB</summary>

```
func ExampleDatabase_QueryHeadState() {
	dir, err := os.MkdirTemp("", "carmen_db_*")
	if err != nil {
		log.Fatalf("cannot create temporary directory: %v", err)
	}
	db, err := carmen.OpenDatabase(dir, carmen.GetCarmenGoS5WithArchiveConfiguration(), nil)
	if err != nil {
		log.Fatal(err)
	}

	// Query state information for the current head block
	if err := db.QueryHeadState(func(context carmen.QueryContext) {
		balance := context.GetBalance(carmen.Address{1, 2, 3})
		fmt.Printf("Account balance: %v", balance)
	}); err != nil {
		log.Fatalf("query operation failed: %v", err)
	}

	if err := db.Close(); err != nil {
		log.Fatalf("cannot close db: %v", err)
	}

	// Output: Account balance: 0
}
```
</details>

<details>
    <summary>Querying an Archive</summary>

```
func ExampleDatabase_QueryHistoricState() {
	dir, err := os.MkdirTemp("", "carmen_db_*")
	if err != nil {
		log.Fatalf("cannot create temporary directory: %v", err)
	}
	db, err := carmen.OpenDatabase(dir, carmen.GetCarmenGoS5WithArchiveConfiguration(), nil)
	if err != nil {
		log.Fatal(err)
	}

	// Add a new block
	if err := db.AddBlock(5, func(context carmen.HeadBlockContext) error {
		if err := context.RunTransaction(func(context carmen.TransactionContext) error {
			context.CreateAccount(carmen.Address{1, 2, 3})
			context.AddBalance(carmen.Address{1, 2, 3}, big.NewInt(100))
			return nil
		}); err != nil {
			log.Fatalf("cannot create transaction: %v", err)
		}
		return nil
	}); err != nil {
		log.Fatalf("cannot add block: %v", err)
	}

	// block wait until the archive is in sync
	if err := db.Flush(); err != nil {
		log.Fatalf("cannot flush: %v", err)
	}

	// Query state information for the current head block
	if err := db.QueryHistoricState(5, func(context carmen.QueryContext) {
		balance := context.GetBalance(carmen.Address{1, 2, 3})
		if got, want := balance, big.NewInt(100); got.Cmp(want) != 0 {
			log.Fatalf("balance does not match: %d != %d", got, want)
		}
		fmt.Printf("Balance of %v is %d\n", carmen.Address{1, 2, 3}, balance)
	}); err != nil {
		log.Fatalf("query operation failed: %v", err)
	}

	if err := db.Close(); err != nil {
		log.Fatalf("cannot close db: %v", err)
	}

	// Output: Balance of [1 2 3 0 0 0 0 0 0 0 0 0 0 0 0 0 0 0 0 0] is 100
}
```
</details>

# Performance 

Carmen is the backbone of [Fantom Sonic](https://fantom.foundation/sonicPage) blockchain. 
It is the key component that enables high performance in a disk space conservative manner. 

Carmen was extensively tested as part of the Sonic client (i.e. a blockchain node). 
Three main scenarios were tested:
<<<<<<< HEAD
1. *Realistic traffic:* a mix of transactions that resemble realistic traffic, such as token transfers, token mints, and complex multi-step swaps.
2. *Token swaps:* transactions calling uniswap’s contract, which handles the swap between multiple tokens, demonstrating what the next generation of DEXs can achieve.
3. *Token transfers:* transactions processing only to process only ERC-20 transfers, demonstrating usage for next-generation wallets, payment providers.
=======
1. **Realistic traffic:** a mix of transactions that resemble realistic traffic, such as token transfers, token mints, and complex multi-step swaps.
2. **Token swaps:** transactions processing only ERC-20 swaps, demonstrating what the next generation of DEXs can achieve.
3. **Token transfers:** transactions processing only ERC-20 transfers, demonstrating usage for next-generation wallets, payment providers.
>>>>>>> af1b30b4

The client could process thousands of transactions per second as depicted in the table 
and further detailed in [a blog post](https://blog.fantom.foundation/3-incredible-performances-from-fantom-sonic-closed-testnet/).

| Configuration | Speed Tx/s |
| ------------- | ---------- |
| Realistic       | 2.000 |
| Token swaps     | 4.000 |
| Token transfers | 10.000 |

Processing this traffic, Carmen needed following disk space: 
* **~60GB** to store 100M transactions 
* additional **~160GB** to store Archive 
  

# License 

The license text is available in [LICENSE](LICENSE)

***<|MERGE_RESOLUTION|>--- conflicted
+++ resolved
@@ -371,15 +371,9 @@
 
 Carmen was extensively tested as part of the Sonic client (i.e. a blockchain node). 
 Three main scenarios were tested:
-<<<<<<< HEAD
-1. *Realistic traffic:* a mix of transactions that resemble realistic traffic, such as token transfers, token mints, and complex multi-step swaps.
-2. *Token swaps:* transactions calling uniswap’s contract, which handles the swap between multiple tokens, demonstrating what the next generation of DEXs can achieve.
-3. *Token transfers:* transactions processing only to process only ERC-20 transfers, demonstrating usage for next-generation wallets, payment providers.
-=======
 1. **Realistic traffic:** a mix of transactions that resemble realistic traffic, such as token transfers, token mints, and complex multi-step swaps.
-2. **Token swaps:** transactions processing only ERC-20 swaps, demonstrating what the next generation of DEXs can achieve.
+2. **Token swaps:** transactions calling uniswap’s contract, which handles the swap between multiple tokens, demonstrating what the next generation of DEXs can achieve.
 3. **Token transfers:** transactions processing only ERC-20 transfers, demonstrating usage for next-generation wallets, payment providers.
->>>>>>> af1b30b4
 
 The client could process thousands of transactions per second as depicted in the table 
 and further detailed in [a blog post](https://blog.fantom.foundation/3-incredible-performances-from-fantom-sonic-closed-testnet/).
